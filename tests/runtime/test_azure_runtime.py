--- conflicted
+++ resolved
@@ -34,21 +34,10 @@
     ResourceNotFoundError,
     TargetProfile,
 )
-<<<<<<< HEAD
-from qbraid.runtime.azure import AzureQuantumDevice, AzureQuantumJob, AzureQuantumProvider
-from qbraid.runtime.azure.result_builder import (
-    IONQ_OUTPUT_DATA_FORMAT,
-    MICROSOFT_OUTPUT_DATA_FORMAT,
-    MICROSOFT_OUTPUT_DATA_FORMAT_V2,
-    QUANTINUUM_OUTPUT_DATA_FORMAT,
-    RIGETTI_OUTPUT_DATA_FORMAT,
-=======
 from qbraid.runtime.azure import (
     AzureQuantumDevice,
     AzureQuantumJob,
     AzureQuantumProvider,
-    AzureQuantumResult,
->>>>>>> 73ce534f
     AzureResultBuilder,
 )
 from qbraid.runtime.azure.io_format import InputDataFormat, OutputDataFormat
