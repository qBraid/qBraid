# Copyright (C) 2024 qBraid
#
# This file is part of the qBraid-SDK
#
# The qBraid-SDK is free software released under the GNU General Public License v3
# or later. You can redistribute and/or modify it under the terms of the GPL v3.
# See the LICENSE file in the project root or <https://www.gnu.org/licenses/gpl-3.0.html>.
#
# THERE IS NO WARRANTY for the qBraid-SDK, as per Section 15 of the GPL v3.

# pylint:disable=redefined-outer-name

"""
Unit tests for Azure Quantum runtime (remote)

"""
from __future__ import annotations

import os
from typing import TYPE_CHECKING, Optional

import pyqir
import pytest
from azure.identity import ClientSecretCredential
from azure.quantum import Workspace
from azure.quantum._constants import ConnectionConstants, EnvironmentVariables
from azure.quantum.target.microsoft import MicrosoftEstimatorResult
from qbraid_core._import import LazyLoader
from qiskit import QuantumCircuit

from qbraid.runtime import DeviceStatus, JobStatus
<<<<<<< HEAD
from qbraid.runtime.azure import AzureQuantumProvider
from qbraid.runtime.result import RuntimeJobResult
=======
from qbraid.runtime.azure import AzureQuantumProvider, AzureQuantumResult
from qbraid.transpiler.conversions.qiskit import qiskit_to_pyqir

pyquil = LazyLoader("pyquil", globals(), "pyquil")

if TYPE_CHECKING:
    import pyquil as pyquil_
>>>>>>> 73ce534f


@pytest.fixture
def credential() -> Optional[ClientSecretCredential]:
    """Fixture for Azure client secret credential."""
    tenant_id = os.getenv(EnvironmentVariables.AZURE_TENANT_ID)
    client_id = os.getenv(EnvironmentVariables.AZURE_CLIENT_ID)
    client_secret = os.getenv(EnvironmentVariables.AZURE_CLIENT_SECRET)
    if client_id and tenant_id and client_secret:
        return ClientSecretCredential(
            tenant_id=tenant_id, client_id=client_id, client_secret=client_secret
        )
    return None


@pytest.fixture
def resource_id() -> Optional[str]:
    """Fixture for Azure Quantum resource ID."""
    subscription_id = os.getenv(EnvironmentVariables.QUANTUM_SUBSCRIPTION_ID)
    resource_group = os.getenv(EnvironmentVariables.QUANTUM_RESOURCE_GROUP, "AzureQuantum")
    workspace_name = os.getenv(EnvironmentVariables.WORKSPACE_NAME)
    if subscription_id and resource_group and workspace_name:
        return ConnectionConstants.VALID_RESOURCE_ID(
            subscription_id=subscription_id,
            resource_group=resource_group,
            workspace_name=workspace_name,
        )
    return None


@pytest.fixture
def workspace(
    credential: Optional[ClientSecretCredential], resource_id: Optional[str]
) -> Workspace:
    """Fixture for Azure Quantum workspace."""
    location = os.getenv(EnvironmentVariables.QUANTUM_LOCATION, "eastus")
    return Workspace(resource_id=resource_id, location=location, credential=credential)


@pytest.fixture
def provider(workspace: Workspace) -> AzureQuantumProvider:
    """Fixture for AzureQuantumProvider."""
    return AzureQuantumProvider(workspace)


@pytest.mark.remote
def test_submit_qasm2_to_quantinuum(provider: AzureQuantumProvider):
    """Test submitting an OpenQASM 2 string to run on the Quantinuum simulator."""
    device = provider.get_device("quantinuum.sim.h1-1sc")
    assert device.status() == DeviceStatus.ONLINE

    circuit = """
    OPENQASM 2.0;
    include "qelib1.inc";
    qreg q[3];
    creg c0[3];
    h q[0];
    cx q[0], q[1];
    cx q[1], q[2];
    measure q[0] -> c0[0];
    measure q[1] -> c0[1];
    measure q[2] -> c0[2];
    """

    job = device.run(circuit, shots=100)
    job.wait_for_final_state()
    assert job.status() == JobStatus.COMPLETED

    result = job.result()
    assert isinstance(result, RuntimeJobResult)
    assert result.get_experiment(0).state_counts == {"000": 100}


@pytest.mark.remote
def test_submit_json_to_ionq(provider: AzureQuantumProvider):
    """Test submitting a circuit JSON to run on the IonQ simulator."""
    device = provider.get_device("ionq.simulator")
    assert device.status() == DeviceStatus.ONLINE

    circuit = {
        "qubits": 3,
        "circuit": [
            {"gate": "h", "target": 0},
            {"gate": "cnot", "control": 0, "target": 1},
            {"gate": "cnot", "control": 0, "target": 2},
        ],
    }

    job = device.run(circuit, shots=100)
    job.wait_for_final_state()
    assert job.status() == JobStatus.COMPLETED

    result = job.result()
    assert isinstance(result, RuntimeJobResult)
    assert result.get_experiment(0).state_counts == {"000": 50, "111": 50}


@pytest.fixture
def qiskit_circuit() -> QuantumCircuit:
    """Fixture for a Qiskit quantum circuit."""
    circuit = QuantumCircuit(3, 3)
    circuit.name = "main"
    circuit.h(0)
    circuit.cx(0, 1)
    circuit.cx(1, 2)
    circuit.measure([0, 1, 2], [0, 1, 2])

    return circuit


@pytest.fixture
def qir_bitcode(qiskit_circuit: QuantumCircuit) -> bytes:
    """Fixture for QIR bitcode from a Qiskit quantum circuit."""
    module: pyqir.Module = qiskit_to_pyqir(qiskit_circuit)
    return module.bitcode


@pytest.mark.remote
@pytest.mark.parametrize("direct", [(True), (False)])
def test_submit_qir_to_microsoft(
    provider: AzureQuantumProvider, qiskit_circuit: QuantumCircuit, qir_bitcode: bytes, direct: bool
):
    """Test submitting Qiskit circuit or QIR bitcode to run on the Microsoft resource estimator."""
    device = provider.get_device("microsoft.estimator")
    assert device.status() == DeviceStatus.ONLINE

    input_params = {"entryPoint": qiskit_circuit.name, "arguments": [], "count": 100}

    if direct:
        run_input = qir_bitcode
        device.set_options(transpile=False, transform=False, verify=False)
    else:
        run_input = qiskit_circuit

    job = device.run(run_input, input_params=input_params)

    job.wait_for_final_state()

    assert job.status() == JobStatus.COMPLETED

    result = job.result()
    assert isinstance(result, MicrosoftEstimatorResult)


@pytest.fixture
def pyquil_program() -> pyquil_.Program:
    """Fixture for a PyQuil program."""
    p = pyquil.Program()
    ro = p.declare("ro", "BIT", 2)
    p += pyquil.gates.H(0)
    p += pyquil.gates.CNOT(0, 1)
    p += pyquil.gates.MEASURE(0, ro[0])
    p += pyquil.gates.MEASURE(1, ro[1])

    return p


@pytest.fixture
def quil_string(pyquil_program: pyquil_.Program) -> str:
    """Fixture for a Quil string."""
    return pyquil_program.out()


@pytest.mark.remote
@pytest.mark.parametrize("direct", [(True), (False)])
def test_submit_quil_to_rigetti(
    provider: AzureQuantumProvider, pyquil_program: pyquil_.Program, quil_string: str, direct: bool
):
    """Test submitting a pyQuil program or Quil string to run on the Rigetti simulator."""
    device = provider.get_device("rigetti.sim.qvm")
    assert device.status() == DeviceStatus.ONLINE

    if direct:
        run_input = quil_string
        device.set_options(transpile=False, transform=False, verify=False)
    else:
        run_input = pyquil_program

    job = device.run(run_input, shots=100, input_params={})
    job.wait_for_final_state()
    assert job.status() == JobStatus.COMPLETED

    result = job.result()
    assert isinstance(result, RuntimeJobResult)
    assert result.get_experiment(0).state_counts == {"00": 60, "11": 40}<|MERGE_RESOLUTION|>--- conflicted
+++ resolved
@@ -28,19 +28,14 @@
 from qbraid_core._import import LazyLoader
 from qiskit import QuantumCircuit
 
-from qbraid.runtime import DeviceStatus, JobStatus
-<<<<<<< HEAD
+from qbraid.runtime import DeviceStatus, JobStatus, RuntimeJobResult
 from qbraid.runtime.azure import AzureQuantumProvider
-from qbraid.runtime.result import RuntimeJobResult
-=======
-from qbraid.runtime.azure import AzureQuantumProvider, AzureQuantumResult
 from qbraid.transpiler.conversions.qiskit import qiskit_to_pyqir
 
 pyquil = LazyLoader("pyquil", globals(), "pyquil")
 
 if TYPE_CHECKING:
     import pyquil as pyquil_
->>>>>>> 73ce534f
 
 
 @pytest.fixture
