# Copyright (C) 2024 qBraid
#
# This file is part of the qBraid-SDK
#
# The qBraid-SDK is free software released under the GNU General Public License v3
# or later. You can redistribute and/or modify it under the terms of the GPL v3.
# See the LICENSE file in the project root or <https://www.gnu.org/licenses/gpl-3.0.html>.
#
# THERE IS NO WARRANTY for the qBraid-SDK, as per Section 15 of the GPL v3.

"""
Tests of functions that create and operate on directed graph
used to dictate transpiler conversions.

"""
import braket.circuits
import pytest
<<<<<<< HEAD
=======
import rustworkx as rx
>>>>>>> 68424ca9
from qbraid_core._import import LazyLoader

from qbraid.programs.registry import QPROGRAM_ALIASES
from qbraid.transpiler.conversions import conversion_functions
from qbraid.transpiler.converter import transpile
from qbraid.transpiler.edge import Conversion
from qbraid.transpiler.graph import ConversionGraph

qiskit_braket_provider = LazyLoader("qiskit_braket_provider", globals(), "qiskit_braket_provider")


def bound_method_str(source, target):
    """Inserts package names into string representation of bound method."""
    return f"<bound method Conversion.convert of ('{source}', '{target}')>"


@pytest.mark.parametrize("func", conversion_functions)
def test_conversion_functions_syntax(func):
    """Test that all conversion functions are named correctly."""
    source, target = func.split("_to_")
    assert source in QPROGRAM_ALIASES
    assert target in QPROGRAM_ALIASES
    assert source != target


def test_shortest_conversion_path():
    """Test that the shortest conversion path is found correctly."""
    G = ConversionGraph(require_native=True)
    shortest_path = G.find_shortest_conversion_path("qiskit", "cirq")
    top_paths = G.find_top_shortest_conversion_paths("qiskit", "cirq", top_n=3)
    assert str(shortest_path[0]) == bound_method_str("qiskit", "qasm2")
    assert str(shortest_path[1]) == bound_method_str("qasm2", "cirq")
    assert shortest_path == top_paths[0]
    assert len(top_paths) == 3 and len(top_paths[0]) <= len(top_paths[1]) <= len(top_paths[2])


def test_add_conversion():
    """
    Test the addition of a new conversion to the ConversionGraph.

    This test checks:
    1. Whether a new conversion edge is correctly added to the graph.
    2. If the graph structure with the new edge matches the expected structure.
    3. The correctness of the shortest conversion path after adding the new edge.
    """
    # Setup - preparing Conversion and ConversionGraph instances
    source, target = "cirq", "qir"
    conversion_func = lambda x: x  # pylint: disable=unnecessary-lambda-assignment
    new_edge = Conversion(source, target, conversion_func)
    conversions = ConversionGraph.load_default_conversions()
    initial_conversions = [e for e in conversions if e.native]
    graph_with_new_edge = ConversionGraph(initial_conversions + [new_edge])
    graph_without_new_edge = ConversionGraph(initial_conversions)

    # Action - adding the new conversion edge to the graph
    graph_without_new_edge.add_conversion(new_edge)

    # Assertion 1 - Check if the new edge is added to the graph
    assert graph_without_new_edge.has_edge(source, target)

    # Assertion 2 - Check if the updated graph matches the expected graph structure
    expected_graph = graph_with_new_edge
    updated_graph = graph_without_new_edge
    assert rx.is_isomorphic(updated_graph, expected_graph)

    # Assertion 3 - Verify the shortest path after adding the new edge
    expected_shortest_path = [
        bound_method_str("qiskit", "qasm2"),
        bound_method_str("qasm2", "cirq"),
        bound_method_str("cirq", "qir"),
    ]
    actual_shortest_path = graph_without_new_edge.find_shortest_conversion_path("qiskit", "qir")
    assert [str(bound_method) for bound_method in actual_shortest_path] == expected_shortest_path


@pytest.mark.parametrize("bell_circuit", ["qiskit"], indirect=True)
def test_initialize_new_conversion(bell_circuit):
    """Test initializing the conversion graph with a new conversion"""
    qiskit_circuit, _ = bell_circuit
    conversions = [
        Conversion(
            "qiskit",
            "braket",
            qiskit_braket_provider.providers.adapter.to_braket,
        )
    ]
    graph = ConversionGraph(conversions)
    assert graph.num_edges() == 1
    braket_circuit = transpile(qiskit_circuit, "braket", conversion_graph=graph)
    assert isinstance(braket_circuit, braket.circuits.Circuit)


@pytest.mark.parametrize("bell_circuit", ["qiskit"], indirect=True)
def test_overwrite_new_conversion(bell_circuit):
    """Test dynamically adding a new conversion  the conversion graph"""
    qiskit_circuit, _ = bell_circuit
    conversions = [Conversion("qiskit", "braket", lambda x: x)]
    graph = ConversionGraph(conversions)
    assert graph.num_edges() == 1
    edge = Conversion("qiskit", "braket", qiskit_braket_provider.providers.adapter.to_braket)
    graph.add_conversion(edge, overwrite=True)
    assert graph.num_edges() == 1
    braket_circuit = transpile(qiskit_circuit, "braket", conversion_graph=graph)
    assert isinstance(braket_circuit, braket.circuits.Circuit)


def test_remove_conversion():
    """Test removing a conversion from the ConversionGraph."""
    source, target = "qasm2", "qasm3"
    graph = ConversionGraph()
    num_edges_start = graph.num_edges()
    num_conversions_start = len(graph.conversions())
    assert graph.has_edge(source, target)
    graph.remove_conversion(source, target)
    num_edges_end = graph.num_edges()
    num_conversions_end = len(graph.conversions())
    assert not graph.has_edge(source, target)
    assert num_edges_start - num_edges_end == 1
    assert num_conversions_start - num_conversions_end == 1<|MERGE_RESOLUTION|>--- conflicted
+++ resolved
@@ -15,10 +15,7 @@
 """
 import braket.circuits
 import pytest
-<<<<<<< HEAD
-=======
 import rustworkx as rx
->>>>>>> 68424ca9
 from qbraid_core._import import LazyLoader
 
 from qbraid.programs.registry import QPROGRAM_ALIASES
