--- conflicted
+++ resolved
@@ -29,13 +29,9 @@
 
 # visualization
 ipython
-<<<<<<< HEAD
 matplotlib>=3.3,<3.11
-=======
-matplotlib>=3.3,<3.8
 flair-visual>=0.5.3; python_version < "3.13"
 pandas
->>>>>>> b3da16dd
 
 # testing dependencies
 sympy
