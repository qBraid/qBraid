--- conflicted
+++ resolved
@@ -19,12 +19,8 @@
 from pyquil.quilbase import Declare, Measurement
 from pyquil.simulation.tools import program_unitary
 
-<<<<<<< HEAD
-from qbraid.programs.program import QuantumProgram
-=======
 from qbraid.programs.exceptions import ProgramTypeError
 from qbraid.programs.program import QbraidProgram
->>>>>>> 7dfa2b6c
 
 
 class PyQuilProgram(QbraidProgram):
@@ -32,24 +28,10 @@
 
     def __init__(self, program: "pyquil.Program"):
         super().__init__(program)
-<<<<<<< HEAD
-
-    @property
-    def program(self) -> pyquil.Program:
-        """Return the pyQuil program."""
-        return self._program
-
-    @program.setter
-    def program(self, value: pyquil.Program) -> None:
-        if not isinstance(value, pyquil.Program):
-            raise ValueError("Program must be an instance of pyquil.Program")
-        self._program = value
-=======
         if not isinstance(program, Program):
             raise ProgramTypeError(
                 message=f"Expected 'pyquil.Program' object, got '{type(program)}'."
             )
->>>>>>> 7dfa2b6c
 
     @property
     def qubits(self) -> list[int]:
