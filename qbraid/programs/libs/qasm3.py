--- conflicted
+++ resolved
@@ -20,12 +20,8 @@
 from openqasm3.ast import BitType, ClassicalDeclaration, QubitDeclaration
 from openqasm3.parser import parse
 
-<<<<<<< HEAD
-from qbraid.programs.program import QuantumProgram
-=======
 from qbraid.programs.exceptions import ProgramTypeError
 from qbraid.programs.program import QbraidProgram
->>>>>>> 7dfa2b6c
 
 
 class OpenQasm3Program(QbraidProgram):
@@ -37,20 +33,6 @@
             raise ProgramTypeError(message=f"Expected 'str' object, got '{type(program)}'.")
         self._parse_qasm()
 
-<<<<<<< HEAD
-    @property
-    def program(self) -> str:
-        """Return the OpenQASM 3 program."""
-        return self._program
-
-    @program.setter
-    def program(self, value: str) -> None:
-        if not isinstance(value, str):
-            raise ValueError("Program must be an instance of str")
-        self._program = value
-
-=======
->>>>>>> 7dfa2b6c
     def _parse_qasm(self) -> str:
         """Process the program string."""
         program = parse(self._program)
