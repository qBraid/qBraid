--- conflicted
+++ resolved
@@ -17,12 +17,8 @@
 import pennylane as qml
 from pennylane.tape import QuantumTape
 
-<<<<<<< HEAD
-from qbraid.programs.program import QuantumProgram
-=======
 from qbraid.programs.exceptions import ProgramTypeError
 from qbraid.programs.program import QbraidProgram
->>>>>>> 7dfa2b6c
 
 if TYPE_CHECKING:
     import numpy as np
@@ -33,24 +29,10 @@
 
     def __init__(self, program: QuantumTape):
         super().__init__(program)
-<<<<<<< HEAD
-
-    @property
-    def program(self) -> QuantumTape:
-        """Return the Pennylane tape."""
-        return self._program
-
-    @program.setter
-    def program(self, value: QuantumTape) -> None:
-        if not isinstance(value, QuantumTape):
-            raise ValueError("Program must be an instance of qml.tape.QuantumTape")
-        self._program = value
-=======
         if not isinstance(program, QuantumTape):
             raise ProgramTypeError(
                 message=f"Expected 'pennylane.tape.QuantumTape' object, got '{type(program)}'."
             )
->>>>>>> 7dfa2b6c
 
     @property
     def qubits(self) -> list[int]:
