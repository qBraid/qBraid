# Copyright (C) 2024 qBraid
#
# This file is part of the qBraid-SDK
#
# The qBraid-SDK is free software released under the GNU General Public License v3
# or later. You can redistribute and/or modify it under the terms of the GPL v3.
# See the LICENSE file in the project root or <https://www.gnu.org/licenses/gpl-3.0.html>.
#
# THERE IS NO WARRANTY for the qBraid-SDK, as per Section 15 of the GPL v3.

"""
Module containing top-level qbraid program loader functionality
utilizing entrypoints via ``pkg_resources``.

"""
from __future__ import annotations

<<<<<<< HEAD
from typing import TYPE_CHECKING
=======
from typing import TYPE_CHECKING, Any
>>>>>>> 66b6c06e

import openqasm3

from qbraid._import import load_entrypoint
from qbraid.exceptions import QbraidError

from .alias_manager import get_program_type_alias

if TYPE_CHECKING:
    import qbraid.programs


<<<<<<< HEAD
def load_program(program: qbraid.programs.QPROGRAM) -> "qbraid.programs.QuantumProgram":
=======
def load_program(program: Any) -> qbraid.programs.QuantumProgram:
>>>>>>> 66b6c06e
    """Apply qbraid quantum program wrapper to a supported quantum program.

    This function is used to create a qBraid :class:`~qbraid.programs.QuantumProgram`
    object, which can then be transpiled to any supported quantum circuit-building package.
    The input quantum circuit object must be an instance of a circuit object derived from a
    supported package.

    Args:
        circuit (:data:`~qbraid.programs.QPROGRAM`): A supported quantum circuit / program object

    Returns:
        :class:`~qbraid.programs.QuantumProgram`: A wrapped quantum circuit-like object

    Raises:
        :class:`~qbraid.QbraidError`: If the input circuit is not a supported quantum program.

    """
    if isinstance(program, openqasm3.ast.Program):
        program = openqasm3.dumps(program)

    try:
        package = get_program_type_alias(program)
    except QbraidError as err:
        raise QbraidError(f"Error loading quantum program of type {type(program)}") from err

    try:
        load_program_class = load_entrypoint("programs", package)
    except Exception as err:
        raise QbraidError(f"Error loading quantum program of type {type(program)}") from err

    return load_program_class(program)<|MERGE_RESOLUTION|>--- conflicted
+++ resolved
@@ -15,11 +15,7 @@
 """
 from __future__ import annotations
 
-<<<<<<< HEAD
-from typing import TYPE_CHECKING
-=======
 from typing import TYPE_CHECKING, Any
->>>>>>> 66b6c06e
 
 import openqasm3
 
@@ -32,11 +28,7 @@
     import qbraid.programs
 
 
-<<<<<<< HEAD
-def load_program(program: qbraid.programs.QPROGRAM) -> "qbraid.programs.QuantumProgram":
-=======
 def load_program(program: Any) -> qbraid.programs.QuantumProgram:
->>>>>>> 66b6c06e
     """Apply qbraid quantum program wrapper to a supported quantum program.
 
     This function is used to create a qBraid :class:`~qbraid.programs.QuantumProgram`
