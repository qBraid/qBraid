--- conflicted
+++ resolved
@@ -24,11 +24,8 @@
 from qbraid.exceptions import QbraidError
 
 from .alias_manager import get_program_type_alias
-<<<<<<< HEAD
 from .exceptions import ProgramLoaderError
-=======
 from .registry import QPROGRAM
->>>>>>> 896d6fb6
 
 if TYPE_CHECKING:
     from qbraid.programs.ahs import AnalogHamiltonianProgram
@@ -36,17 +33,9 @@
     from qbraid.programs.gate_model import GateModelProgram
 
 
-<<<<<<< HEAD
-def load_program(program: Any) -> qbraid.programs.QuantumProgram:
-=======
-class ProgramLoaderError(QbraidError):
-    """Raised when an error occurs while loading a quantum program."""
-
-
 def load_program(
     program: QPROGRAM,
 ) -> Union[GateModelProgram, AnalogHamiltonianProgram, AnnealingProgram]:
->>>>>>> 896d6fb6
     """Apply qbraid quantum program wrapper to a supported quantum program.
 
     This function is used to create a qBraid :class:`~qbraid.programs.QuantumProgram`
@@ -61,12 +50,8 @@
         QuantumProgram: A wrapped quantum program object of the inferred subclass.
 
     Raises:
-<<<<<<< HEAD
         :class:`~qbraid.ProgramLoaderError`: If the input circuit is not a supported quantum program
 
-=======
-        ProgramLoaderError: If the input program is not supported.
->>>>>>> 896d6fb6
     """
     if isinstance(program, openqasm3.ast.Program):
         program = openqasm3.dumps(program)
