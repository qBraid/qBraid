# Copyright (C) 2024 qBraid
#
# This file is part of the qBraid-SDK
#
# The qBraid-SDK is free software released under the GNU General Public License v3
# or later. You can redistribute and/or modify it under the terms of the GPL v3.
# See the LICENSE file in the project root or <https://www.gnu.org/licenses/gpl-3.0.html>.
#
# THERE IS NO WARRANTY for the qBraid-SDK, as per Section 15 of the GPL v3.

"""
Module for submitting and managing jobs through the Azure Quantum API.

.. currentmodule:: qbraid.runtime.azure

Classes
--------

.. autosummary::
   :toctree: ../stubs/

<<<<<<< HEAD
   AzureQuantumProvider
   AzureQuantumDevice
   AzureQuantumJob
   AzureResultBuilder
=======
	AzureQuantumProvider
	AzureQuantumDevice
	AzureQuantumJob
	AzureResultBuilder
	AzureQuantumResult
	InputDataFormat
	OutputDataFormat
>>>>>>> 73ce534f

"""
from .device import AzureQuantumDevice
from .io_format import InputDataFormat, OutputDataFormat
from .job import AzureQuantumJob
from .provider import AzureQuantumProvider
from .result_builder import AzureResultBuilder

__all__ = [
    "AzureQuantumProvider",
    "AzureQuantumDevice",
    "AzureQuantumJob",
    "AzureResultBuilder",
<<<<<<< HEAD
=======
    "AzureQuantumResult",
    "InputDataFormat",
    "OutputDataFormat",
>>>>>>> 73ce534f
]<|MERGE_RESOLUTION|>--- conflicted
+++ resolved
@@ -19,20 +19,12 @@
 .. autosummary::
    :toctree: ../stubs/
 
-<<<<<<< HEAD
-   AzureQuantumProvider
-   AzureQuantumDevice
-   AzureQuantumJob
-   AzureResultBuilder
-=======
 	AzureQuantumProvider
 	AzureQuantumDevice
 	AzureQuantumJob
 	AzureResultBuilder
-	AzureQuantumResult
 	InputDataFormat
 	OutputDataFormat
->>>>>>> 73ce534f
 
 """
 from .device import AzureQuantumDevice
@@ -46,10 +38,6 @@
     "AzureQuantumDevice",
     "AzureQuantumJob",
     "AzureResultBuilder",
-<<<<<<< HEAD
-=======
-    "AzureQuantumResult",
     "InputDataFormat",
     "OutputDataFormat",
->>>>>>> 73ce534f
 ]