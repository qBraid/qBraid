# Copyright (C) 2024 qBraid
#
# This file is part of the qBraid-SDK
#
# The qBraid-SDK is free software released under the GNU General Public License v3
# or later. You can redistribute and/or modify it under the terms of the GPL v3.
# See the LICENSE file in the project root or <https://www.gnu.org/licenses/gpl-3.0.html>.
#
# THERE IS NO WARRANTY for the qBraid-SDK, as per Section 15 of the GPL v3.

"""
Module providing interface for submitting and managing
quantum jobs through (native) qBraid APIs.

.. currentmodule:: qbraid.runtime.native

Classes
--------

.. autosummary::
   :toctree: ../stubs/

	QbraidSession
	QbraidProvider
	QbraidDevice
	QbraidJob
<<<<<<< HEAD
=======
	QbraidJobResult
	ExperimentResult
	QirRunner
>>>>>>> 73ce534f

"""
from qbraid_core import QbraidSession
from qbraid_core.services.quantum.runner import Simulator as QirRunner

from .device import QbraidDevice
from .job import QbraidJob
from .provider import QbraidProvider

__all__ = [
    "QbraidSession",
    "QbraidProvider",
    "QbraidDevice",
    "QbraidJob",
<<<<<<< HEAD
=======
    "QbraidJobResult",
    "ExperimentResult",
    "QirRunner",
>>>>>>> 73ce534f
]<|MERGE_RESOLUTION|>--- conflicted
+++ resolved
@@ -24,12 +24,7 @@
 	QbraidProvider
 	QbraidDevice
 	QbraidJob
-<<<<<<< HEAD
-=======
-	QbraidJobResult
-	ExperimentResult
 	QirRunner
->>>>>>> 73ce534f
 
 """
 from qbraid_core import QbraidSession
@@ -44,10 +39,5 @@
     "QbraidProvider",
     "QbraidDevice",
     "QbraidJob",
-<<<<<<< HEAD
-=======
-    "QbraidJobResult",
-    "ExperimentResult",
     "QirRunner",
->>>>>>> 73ce534f
 ]