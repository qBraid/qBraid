--- conflicted
+++ resolved
@@ -22,17 +22,9 @@
 .. autosummary::
    :toctree: ../stubs/
 
-<<<<<<< HEAD
-   BraketDevice
-   BraketProvider
-   BraketQuantumTask
-=======
 	BraketDevice
 	BraketProvider
 	BraketQuantumTask
-	BraketGateModelJobResult
-	BraketAhsJobResult
->>>>>>> 73ce534f
 
 Functions
 -----------
