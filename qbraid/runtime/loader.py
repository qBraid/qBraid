# Copyright (C) 2025 qBraid
#
# This file is part of the qBraid-SDK
#
# The qBraid-SDK is free software released under the GNU General Public License v3
# or later. You can redistribute and/or modify it under the terms of the GPL v3.
# See the LICENSE file in the project root or <https://www.gnu.org/licenses/gpl-3.0.html>.
#
# THERE IS NO WARRANTY for the qBraid-SDK, as per Section 15 of the GPL v3.

"""
Module containing top-level qbraid job loader functionality
utilizing entrypoints via ``importlib``

"""
from __future__ import annotations

from typing import TYPE_CHECKING, Literal, overload

from qbraid._entrypoints import get_entrypoints, load_entrypoint
from qbraid.exceptions import QbraidError

if TYPE_CHECKING:
    from qbraid.runtime import QuantumJob, QuantumProvider
    from qbraid.runtime.aws import BraketProvider, BraketQuantumTask
    from qbraid.runtime.azure import AzureQuantumJob, AzureQuantumProvider
    from qbraid.runtime.ibm import QiskitJob, QiskitRuntimeProvider
    from qbraid.runtime.ionq import IonQJob, IonQProvider
    from qbraid.runtime.native import QbraidJob, QbraidProvider
    from qbraid.runtime.oqc import OQCJob, OQCProvider


class JobLoaderError(QbraidError):
    """Raised when an error occurs while loading a quantum job."""


class ProviderLoaderError(QbraidError):
    """Raised when an error occurs while loading a quantum provider."""


@overload
def load_job(job_id: str, provider: Literal["native", "qbraid"], **kwargs) -> QbraidJob: ...


@overload
def load_job(job_id: str, provider: Literal["aws", "braket"], **kwargs) -> BraketQuantumTask: ...


@overload
def load_job(job_id: str, provider: Literal["ibm", "qiskit"], **kwargs) -> QiskitJob: ...


@overload
def load_job(job_id: str, provider: Literal["azure"], **kwargs) -> AzureQuantumJob: ...


@overload
def load_job(job_id: str, provider: Literal["ionq"], **kwargs) -> IonQJob: ...


@overload
def load_job(job_id: str, provider: Literal["oqc"], **kwargs) -> OQCJob: ...


@overload
def load_job(job_id: str, provider: str, **kwargs) -> QuantumJob: ...


def load_job(job_id: str, provider: str = "qbraid", **kwargs) -> QuantumJob:
    """Load a quantum job object from a supported provider.

    Args:
        job_id: The provider-specific job identifier.
        provider: The name of the provider module within in the ``qbraid.runtime`` package.

    Returns:
        QuantumJob: A quantum job object of the inferred subclass.

    Raises:
        JobLoaderError: If the job cannot be loaded.
    """
    provider_aliases = {"native": "qbraid", "qiskit": "ibm", "braket": "aws"}

    provider_module = provider_aliases.get(provider.lower(), provider).lower()

    try:
        job_class = load_entrypoint("jobs", provider_module)
    except Exception as err:
        raise JobLoaderError(
            f"Error loading QuantumJob sub-class for provider '{provider}'."
        ) from err

    job_instance = job_class(job_id, **kwargs)

    return job_instance


<<<<<<< HEAD
def get_providers() -> list[str]:
    """Return a list of supported quantum job providers.

    Returns:
        list[str]: A list of supported quantum job providers.
    """
    entry_points = get_entrypoints("jobs")
    return sorted(entry_points.keys())
=======
@overload
def load_provider(provider_name: Literal["native", "qbraid"], **kwargs) -> QbraidProvider: ...


@overload
def load_provider(provider_name: Literal["aws", "braket"], **kwargs) -> BraketProvider: ...


@overload
def load_provider(provider_name: Literal["ibm", "qiskit"], **kwargs) -> QiskitRuntimeProvider: ...


@overload
def load_provider(provider_name: Literal["azure"], **kwargs) -> AzureQuantumProvider: ...


@overload
def load_provider(provider_name: Literal["ionq"], **kwargs) -> IonQProvider: ...


@overload
def load_provider(provider_name: Literal["oqc"], **kwargs) -> OQCProvider: ...


@overload
def load_provider(provider_name: str, **kwargs) -> QuantumProvider: ...


def load_provider(provider_name: str = "qbraid", **kwargs) -> QuantumProvider:
    """Load a quantum provider object from a supported qBraid runtime module.

    Args:
        provider_name: The name of the provider module within in the
            ``qbraid.runtime`` package. Defaults to "qbraid".

    Returns:
        QuantumProvider: A quantum provider object of the inferred subclass.

    Raises:
        ProviderLoaderError: If the provider subclass cannot be loaded.
    """
    provider_aliases = {"qbraid": "native", "qiskit": "ibm", "braket": "aws"}

    provider_module = provider_aliases.get(provider_name, provider_name).lower()

    try:
        provider_class = load_entrypoint("providers", provider_module)
    except Exception as err:
        raise ProviderLoaderError(
            f"Error loading QuantumProvider sub-class for provider '{provider_name}'."
        ) from err

    provider_instance = provider_class(**kwargs)

    return provider_instance
>>>>>>> 3b994f5f
<|MERGE_RESOLUTION|>--- conflicted
+++ resolved
@@ -95,16 +95,16 @@
     return job_instance
 
 
-<<<<<<< HEAD
 def get_providers() -> list[str]:
     """Return a list of supported quantum job providers.
 
     Returns:
         list[str]: A list of supported quantum job providers.
     """
-    entry_points = get_entrypoints("jobs")
+    entry_points = get_entrypoints("providers")
     return sorted(entry_points.keys())
-=======
+
+
 @overload
 def load_provider(provider_name: Literal["native", "qbraid"], **kwargs) -> QbraidProvider: ...
 
@@ -146,7 +146,7 @@
     Raises:
         ProviderLoaderError: If the provider subclass cannot be loaded.
     """
-    provider_aliases = {"qbraid": "native", "qiskit": "ibm", "braket": "aws"}
+    provider_aliases = {"native": "qbraid", "qiskit": "ibm", "braket": "aws"}
 
     provider_module = provider_aliases.get(provider_name, provider_name).lower()
 
@@ -159,5 +159,4 @@
 
     provider_instance = provider_class(**kwargs)
 
-    return provider_instance
->>>>>>> 3b994f5f
+    return provider_instance