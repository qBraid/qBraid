--- conflicted
+++ resolved
@@ -19,16 +19,9 @@
 .. autosummary::
    :toctree: ../stubs/
 
-<<<<<<< HEAD
-   OQCDevice
-   OQCJob
-   OQCProvider
-=======
 	OQCDevice
 	OQCJob
 	OQCProvider
-	OQCJobResult
->>>>>>> 73ce534f
 
 """
 from .device import OQCDevice
