# Copyright (C) 2024 qBraid
#
# This file is part of the qBraid-SDK
#
# The qBraid-SDK is free software released under the GNU General Public License v3
# or later. You can redistribute and/or modify it under the terms of the GPL v3.
# See the LICENSE file in the project root or <https://www.gnu.org/licenses/gpl-3.0.html>.
#
# THERE IS NO WARRANTY for the qBraid-SDK, as per Section 15 of the GPL v3.

"""
Module defining Oxford Quantum Circuits (OQC) provider class

"""
from typing import Any

from qcaas_client.client import OQCClient

from qbraid.programs.spec import ProgramSpec
from qbraid.runtime.enums import ExperimentType
from qbraid.runtime.exceptions import ResourceNotFoundError
from qbraid.runtime.profile import TargetProfile
from qbraid.runtime.provider import QuantumProvider, cache_results

from .device import OQCDevice


class OQCProvider(QuantumProvider):
    """OQC provider class."""

    def __init__(self, token: str):
        self.client = OQCClient(url="https://cloud.oqc.app/", authentication_token=token)

    def _build_profile(self, data: dict[str, Any]) -> TargetProfile:
        """Build a profile for OQC device."""
        data = OQCDevice._decode_feature_set(data)

        try:
            device_id: str = data["id"]
            device_name: str = data["name"]
            endpoint_url: str = data["url"]
            simulator: bool = data["feature_set"]["simulator"]
            num_qubits: int = data["feature_set"]["qubit_count"]
        except KeyError as err:
            raise ValueError(
                f"Failed to gather profile data for device '{data.get('id')}'."
            ) from err

        return TargetProfile(
            device_id=device_id,
            simulator=simulator,
            experiment_type=ExperimentType.GATE_MODEL,
            num_qubits=num_qubits,
            program_spec=ProgramSpec(str, alias="qasm3"),
            device_name=device_name,
            endpoint_url=endpoint_url,
            provider_name="OQC",
        )

<<<<<<< HEAD
    def get_devices(self) -> list[OQCDevice]:  # pylint: disable=arguments-differ
=======
    @cache_results(ttl=120)
    def get_devices(
        self, bypass_cache: bool = False, **kwargs
    ) -> list[OQCDevice]:  # pylint: disable=unused-argument
>>>>>>> ce978c57
        """Get all OQC devices."""
        devices: list[dict] = self.client.get_qpus()
        return [
            OQCDevice(profile=self._build_profile(device), client=self.client) for device in devices
        ]

    @cache_results(ttl=120)
    def get_device(
        self,
        device_id: str,
        bypass_cache: bool = False,
    ) -> OQCDevice:
        """Get a specific OQC device."""
        devices: list[dict] = self.client.get_qpus()
        for device in devices:
            if device["id"] == device_id:
                return OQCDevice(profile=self._build_profile(device), client=self.client)
        raise ResourceNotFoundError(f"Device '{device_id}' not found.")<|MERGE_RESOLUTION|>--- conflicted
+++ resolved
@@ -57,14 +57,10 @@
             provider_name="OQC",
         )
 
-<<<<<<< HEAD
-    def get_devices(self) -> list[OQCDevice]:  # pylint: disable=arguments-differ
-=======
     @cache_results(ttl=120)
     def get_devices(
         self, bypass_cache: bool = False, **kwargs
     ) -> list[OQCDevice]:  # pylint: disable=unused-argument
->>>>>>> ce978c57
         """Get all OQC devices."""
         devices: list[dict] = self.client.get_qpus()
         return [
