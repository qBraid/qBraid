--- conflicted
+++ resolved
@@ -22,11 +22,7 @@
 
     def get_counts(self) -> dict[str, int]:
         """Get the raw measurement counts of the task."""
-<<<<<<< HEAD
-        result: dict = self._result
-=======
         result: dict[str, int] = self._result
->>>>>>> 752d7698
         return result.get("counts", {})
 
     def measurements(self) -> np.ndarray:
