--- conflicted
+++ resolved
@@ -75,27 +75,6 @@
     PhaseFlip = "phase_flip"
 
 
-class JobStatus(Enum):
-    """Enum for the status of processes (i.e. quantum jobs / tasks) resulting
-    from any :meth:`~qbraid.runtime.QuantumDevice.run` method.
-
-    Displayed status text values may differ from those listed below to provide
-    additional visibility into tracebacks, particularly for failed jobs.
-
-    """
-
-<<<<<<< HEAD
-    INITIALIZING = "job is being initialized"
-    QUEUED = "job is queued"
-    VALIDATING = "job is being validated"
-    RUNNING = "job is actively running"
-    CANCELLING = "job is being cancelled"
-    CANCELLED = "job has been cancelled"
-    COMPLETED = "job has successfully run"
-    FAILED = "job failed / incurred error"
-    UNKNOWN = "job status is unknown/undetermined"
-
-
 class ExperimentType(Enum):
     """Enumeration for the type of quantum experiment being run.
 
@@ -108,8 +87,15 @@
     AHS = "analog_hamiltonian_simulation"
 
 
-JOB_STATUS_FINAL = (JobStatus.COMPLETED, JobStatus.CANCELLED, JobStatus.FAILED)
-=======
+class JobStatus(Enum):
+    """Enum for the status of processes (i.e. quantum jobs / tasks) resulting
+    from any :meth:`~qbraid.runtime.QuantumDevice.run` method.
+
+    Displayed status text values may differ from those listed below to provide
+    additional visibility into tracebacks, particularly for failed jobs.
+
+    """
+
     def __new__(cls, value: str):
         """Customize Enum to accept a single value."""
         obj = object.__new__(cls)
@@ -169,5 +155,4 @@
     COMPLETED = "COMPLETED"
     FAILED = "FAILED"
     UNKNOWN = "UNKNOWN"
-    HOLD = "HOLD"
->>>>>>> 73ce534f
+    HOLD = "HOLD"