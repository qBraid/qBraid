# Copyright (C) 2024 qBraid
#
# This file is part of the qBraid-SDK
#
# The qBraid-SDK is free software released under the GNU General Public License v3
# or later. You can redistribute and/or modify it under the terms of the GPL v3.
# See the LICENSE file in the project root or <https://www.gnu.org/licenses/gpl-3.0.html>.
#
# THERE IS NO WARRANTY for the qBraid-SDK, as per Section 15 of the GPL v3.

"""
Module defining all :mod:`~qbraid.runtime` enumerated types.

"""
import warnings
from enum import Enum


class DeviceType(Enum):
    """
    Enumeration for different types of quantum computing devices.

    Attributes:
        QPU (str): A Quantum Processing Unit (QPU) hardware device located remotely.
        SIMULATOR (str): A simulator that runs on remote servers.
        LOCAL_SIMULATOR (str): A simulator that runs locally on the user's machine.
    """

    QPU = "QPU"
    SIMULATOR = "SIMULATOR"
    LOCAL_SIMULATOR = "LOCAL_SIMULATOR"

    def __getattribute__(self, name):
        warnings.warn(
            "The 'DeviceType' enum is deprecated and will be removed in a future version.",
            DeprecationWarning,
            stacklevel=2,
        )
        return super().__getattribute__(name)


class DeviceActionType(Enum):
    """
    Enumeration for the quantum device action types
    supported natively by qBraid.

    Attributes:
        OPENQASM (str): Actions compatible with OpenQASM (gate-model).
        AHS (str): Actions using analog Hamiltonian simulation.
        ANNEALING (str): Actions using quantum annealing.
    """

<<<<<<< HEAD
    OPENQASM = "qbraid.programs.circuits"
    AHS = "qbraid.programs.ahs"
=======
    OPENQASM = "OpenQASM"
    AHS = "Analog Hamiltonian Simulation"
    ANNEALING = "Quantum Annealing"
>>>>>>> e4d4c58d


class DeviceStatus(Enum):
    """Enumeration for representing various operational statuses of devices.

    Attributes:
        ONLINE (str): Device is online and accepting jobs.
        UNAVAILABLE (str): Device is online but not accepting jobs.
        OFFLINE (str): Device is offline.
        RETIRED (str): Device has been retired and is no longer operational.
    """

    ONLINE = "online"
    UNAVAILABLE = "unavailable"
    OFFLINE = "offline"
    RETIRED = "retired"


class JobStatus(Enum):
    """Class for the status of processes (i.e. jobs / quantum tasks) resulting from any
    :meth:`~qbraid.runtime.QuantumDevice.run` method.

    Attributes:
        INITIALIZING (str): job is being initialized
        QUEUED (str): job is queued
        VALIDATING (str): job is being validated
        RUNNING (str): job is actively running
        CANCELLING (str): job is being cancelled
        CANCELLED (str): job has been cancelled
        COMPLETED (str): job has successfully run
        FAILED (str): job failed / incurred error
        UNKNOWN (str): job status is unknown/undetermined

    """

    INITIALIZING = "job is being initialized"
    QUEUED = "job is queued"
    VALIDATING = "job is being validated"
    RUNNING = "job is actively running"
    CANCELLING = "job is being cancelled"
    CANCELLED = "job has been cancelled"
    COMPLETED = "job has successfully run"
    FAILED = "job failed / incurred error"
    UNKNOWN = "job status is unknown/undetermined"


JOB_STATUS_FINAL = (JobStatus.COMPLETED, JobStatus.CANCELLED, JobStatus.FAILED)<|MERGE_RESOLUTION|>--- conflicted
+++ resolved
@@ -50,14 +50,8 @@
         ANNEALING (str): Actions using quantum annealing.
     """
 
-<<<<<<< HEAD
     OPENQASM = "qbraid.programs.circuits"
     AHS = "qbraid.programs.ahs"
-=======
-    OPENQASM = "OpenQASM"
-    AHS = "Analog Hamiltonian Simulation"
-    ANNEALING = "Quantum Annealing"
->>>>>>> e4d4c58d
 
 
 class DeviceStatus(Enum):
