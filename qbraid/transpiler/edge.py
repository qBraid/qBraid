# Copyright (C) 2024 qBraid
#
# This file is part of the qBraid-SDK
#
# The qBraid-SDK is free software released under the GNU General Public License v3
# or later. You can redistribute and/or modify it under the terms of the GPL v3.
# See the LICENSE file in the project root or <https://www.gnu.org/licenses/gpl-3.0.html>.
#
# THERE IS NO WARRANTY for the qBraid-SDK, as per Section 15 of the GPL v3.

"""
Module for defining custom conversions

"""
from __future__ import annotations

<<<<<<< HEAD
import importlib
=======
import importlib.util
>>>>>>> 2682b8b3
import inspect
from typing import TYPE_CHECKING, Any, Callable, Optional, Union

import numpy as np

from qbraid.programs import QPROGRAM_REGISTRY, get_program_type_alias

if TYPE_CHECKING:
    import qbraid.programs


class Conversion:
    """
    Class for defining and handling custom conversions between different quantum program packages.
    """

    def __init__(
        self, source: str, target: str, conversion_func: Callable, weight: Optional[float] = None
    ):
        """
        Initialize a Conversion instance with source and target packages and a conversion function.

        Args:
            source (str): The source package from which conversion starts.
            target (str): The target package to which conversion is done.
            conversion_func (Callable): The function that performs the actual conversion.
            weight (Optional[float]): Optional weighting factor for the conversion, ranging [0,1].
                If not specified, defaults to 1 or a custom value derived from the conversion_func.
        """
        self._source = source
        self._target = target
        self._conversion_func = conversion_func
        self._extras = getattr(conversion_func, "requires_extras", [])
        self._native = self._is_module_native(conversion_func)
        self._supported = self._is_conversion_supported()

        default_weight = getattr(conversion_func, "weight", 1)
        self._weight = weight if weight is not None else default_weight
        if not 0 <= self._weight <= 1:
            raise ValueError("Weight must be a float between 0 and 1, inclusive.")
        self._weight = float("inf") if self._weight == 0 else np.log(1 / self._weight)

    @property
    def source(self) -> str:
        """
        The source package of the conversion.

        Returns:
            str: The source package name.
        """
        return self._source

    @property
    def target(self) -> str:
        """
        The target package of the conversion.

        Returns:
            str: The target package name.
        """
        return self._target

    @property
    def native(self) -> bool:
        """
        True if the conversion function is native to qbraid package, False otherwise.

        Returns:
            bool: Whether the conversion function is native to qbraid package.
        """
        return self._native

    @property
    def supported(self) -> bool:
        """
        True if all packages required to perform the conversion are installed. False otherwise.

        Returns:
            bool: Whether the conversion function supported in the current runtime environment.
        """
        return self._supported

    @property
    def weight(self) -> int:
        """
        The weight of the conversion function used to prioritize conversion paths.

        Returns:
            int: The weight of the conversion function.
        """
        return self._weight

    def _is_module_native(self, func: Callable) -> bool:
        """
        Determine if the function's module is 'qbraid' and requires no extras.

        Args:
            func (Callable): The function to check the module of.

        Returns:
            bool: True if the module is 'qbraid' and requires no extras, False otherwise.
        """
        module = inspect.getmodule(func)
        is_native = (
            module is not None
            and module.__name__.split(".")[0] == "qbraid"
            and len(self._extras) == 0
            and getattr(func, "weight", None) is not None
        )
        return is_native

    def _is_conversion_supported(self) -> bool:
        """
        Determine if the required packages for the conversion are installed.

        Returns:
            bool: True if supported, otherwise False.
        """
        if self._native:
            return True
<<<<<<< HEAD
        for extra in self._extras:
            try:
                importlib.import_module(extra)
            except ImportError:
                return False
        return True
=======
        return all(importlib.util.find_spec(m) is not None for m in self._extras)
>>>>>>> 2682b8b3

    def convert(self, program: qbraid.programs.QPROGRAM) -> Union[qbraid.programs.QPROGRAM, Any]:
        """
        Convert a quantum program from the source package to the target package.

        Args:
            program (qbraid.programs.QPROGRAM): The quantum program to be converted.

        Returns:
            Union[qbraid.programs.QPROGRAM, Any]: The converted quantum program,
                                         typically of a supported program type.

        Raises:
            ValueError: If the provided program's type does not match the source package type.
        """
        package = get_program_type_alias(program)
        if package != self._source:
            raise ValueError(
                f"Expected program of type {QPROGRAM_REGISTRY[self._source]}, "
                f"but got program of type {QPROGRAM_REGISTRY[package]}."
            )
        return self._conversion_func(program)

    def __repr__(self) -> str:
        """
        Represent the Conversion instance as a string indicating
        source and target packages.

        Returns:
            str: String representation of the Conversion instance.
        """
        return f"('{self._source}', '{self._target}')"

    def __eq__(self, other: Any) -> bool:
        """
        Check if another instance is equal to this instance.

        Args:
            other (Any): Another instance to compare.

        Returns:
            bool: True if the instances are equal, False otherwise.
        """
        if not isinstance(other, Conversion):
            return False

        return (
            self._source == other._source
            and self._target == other._target
            and self._native == other._native
            and self._supported == other._supported
            and self._extras == other._extras
            and self._weight == other._weight
        )<|MERGE_RESOLUTION|>--- conflicted
+++ resolved
@@ -14,12 +14,8 @@
 """
 from __future__ import annotations
 
-<<<<<<< HEAD
-import importlib
-=======
+import inspect
 import importlib.util
->>>>>>> 2682b8b3
-import inspect
 from typing import TYPE_CHECKING, Any, Callable, Optional, Union
 
 import numpy as np
@@ -139,16 +135,7 @@
         """
         if self._native:
             return True
-<<<<<<< HEAD
-        for extra in self._extras:
-            try:
-                importlib.import_module(extra)
-            except ImportError:
-                return False
-        return True
-=======
         return all(importlib.util.find_spec(m) is not None for m in self._extras)
->>>>>>> 2682b8b3
 
     def convert(self, program: qbraid.programs.QPROGRAM) -> Union[qbraid.programs.QPROGRAM, Any]:
         """
