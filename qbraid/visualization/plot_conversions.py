--- conflicted
+++ resolved
@@ -13,11 +13,7 @@
 """
 from typing import TYPE_CHECKING, Optional
 
-<<<<<<< HEAD
-import networkx as nx
-=======
 import rustworkx as rx
->>>>>>> 68424ca9
 from qbraid_core._import import LazyLoader
 
 from qbraid.programs.registry import is_registered_alias_native
