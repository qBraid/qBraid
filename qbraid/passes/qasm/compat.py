# Copyright (C) 2024 qBraid
#
# This file is part of the qBraid-SDK
#
# The qBraid-SDK is free software released under the GNU General Public License v3
# or later. You can redistribute and/or modify it under the terms of the GPL v3.
# See the LICENSE file in the project root or <https://www.gnu.org/licenses/gpl-3.0.html>.
#
# THERE IS NO WARRANTY for the qBraid-SDK, as per Section 15 of the GPL v3.

"""
Module for providing transforamtions to ensure OpenQASM 3 compatibility
across various other quantum software frameworks.

"""
import math
import re
from functools import reduce

<<<<<<< HEAD
from openqasm3 import parse
from openqasm3.ast import QuantumGate
=======
from openqasm3 import dumps, parse
from openqasm3.ast import Include, Program, QuantumGate, QuantumMeasurementStatement, Statement
>>>>>>> 896d6fb6
from openqasm3.parser import QASM3ParsingError

from qbraid._logging import logger

GATE_DEFINITIONS = {
    "iswap": """
gate iswap _gate_q_0, _gate_q_1 {
  s _gate_q_0;
  s _gate_q_1;
  h _gate_q_0;
  cx _gate_q_0, _gate_q_1;
  cx _gate_q_1, _gate_q_0;
  h _gate_q_1;
}""",
    "sxdg": """
gate sxdg _gate_q_0 {
  s _gate_q_0;
  h _gate_q_0;
  s _gate_q_0;
}""",
}


def insert_gate_def(qasm3_str: str, gate_name: str, force_insert: bool = False) -> str:
    """Add gate definitions to an Open0QASM 3 string.

    Args:
        qasm3_str (str): QASM 3.0 string.
        gate_name (str): Name of the gate to insert.
        force_insert (bool): If True, the gate definition will be added
            even if the gate is never referenced. Defaults to False.

    Returns:
        str: QASM 3.0 string with gate definition.

    Raises:
        ValueError: If the gate definition is not found.
    """
    defn = GATE_DEFINITIONS.get(gate_name)

    if defn is None:
        raise ValueError(
            f"Gate {gate_name} definition not found. "
            f"Available gate definitions include: {set(GATE_DEFINITIONS.keys())}"
        )

    if not force_insert and gate_name not in qasm3_str:
        return qasm3_str

    lines = qasm3_str.splitlines()

    insert_index = 0
    for i, line in enumerate(lines):
        if "include" in line or "OPENQASM" in line:
            insert_index = i + 1
            break

    lines.insert(insert_index, defn.strip())

    return "\n".join(lines)


def _normalize_case_insensitive_map(gate_mappings: dict[str, str]) -> dict[str, str]:
    """Normalize gate_mappings keys to lowercase and check for duplicates."""
    lowercased_map = {}
    for key, value in gate_mappings.items():
        lower_key = key.lower()
        if lower_key in lowercased_map:
            raise ValueError(
                f"Duplicate key detected after lowercasing: '{lower_key}'. Use case_sensitive=True."
            )
        lowercased_map[lower_key] = value
    return lowercased_map


def _replace_gate_in_statement(
    statement: Statement, gate_mappings: dict[str, str], case_sensitive: bool
) -> QuantumGate:
    """Replace gate names in a single statement if applicable."""
    if isinstance(statement, QuantumGate):
        gate_name = statement.name.name
        lookup_name = gate_name if case_sensitive else gate_name.lower()
        if lookup_name in gate_mappings:
            statement.name.name = gate_mappings[lookup_name]
    return statement


def _replace_gate_names(
    program: Program, gate_mappings: dict[str, str], case_sensitive: bool
) -> Program:
    """Replace occurrences of specified gate names in a openqasm3.ast.Program."""
    if not case_sensitive:
        gate_mappings = _normalize_case_insensitive_map(gate_mappings)

    statements = [
        _replace_gate_in_statement(stmnt, gate_mappings, case_sensitive)
        for stmnt in program.statements
    ]

    return Program(statements=statements, version=program.version)


def replace_gate_names(
    qasm: str, gate_mappings: dict[str, str], case_sensitive: bool = False
) -> str:
    """Replace occurrences of specified gate names in a QASM program string.

    Args:
        qasm (str): The QASM program as a string.
        gate_mappings (dict[str, str]): A dictionary mapping old gate names (keys)
            to new gate names (values).
        case_sensitive (bool): Whether the gate name replacement should be case-sensitive.
            Defaults to False.

    Returns:
        str: The modified QASM program with the gate names replaced.
<<<<<<< HEAD
    """
    # Define pairs of interchangeable gates
    gate_pairs = [
        ("cnot", "cx"),
        ("si", "sdg"),
        ("ti", "tdg"),
        ("v", "sx"),
        ("id", "i"),
        ("vi", "sxdg"),
        ("p", "phaseshift"),
        ("cp", "cphaseshift"),
    ]

    # Create a mapping from each gate to its alternate form
    gate_map = {old: new for pair in gate_pairs for old, new in (pair, pair[::-1])}

    parameterized_gates = {"p", "cp", "phaseshift", "cphaseshift"}
=======
>>>>>>> 896d6fb6

    Raises:
        ValueError: If duplicate keys are found in the gate_mappings after lowercasing.
    """
    program = parse(qasm)

    program_out = _replace_gate_names(program, gate_mappings, case_sensitive)
    version_major = program_out.version.split(".")[0]
    qasm_out = dumps(program_out)

    if int(version_major) == 2:
        qasm_out = declarations_to_qasm2(qasm_out)

    return qasm_out


def add_stdgates_include(qasm_str: str) -> str:
    """Add 'include "stdgates.inc";' to the QASM string if it is missing."""
    if 'include "stdgates.inc";' in qasm_str:
        return qasm_str

    lines = qasm_str.splitlines()

    for i, line in enumerate(lines):
        if "OPENQASM" in line:
            lines.insert(i + 1, 'include "stdgates.inc";')
            break

    return "\n".join(lines)


def remove_stdgates_include(qasm: str) -> str:
    """Remove 'include "stdgates.inc";' from the QASM string."""
    return qasm.replace('include "stdgates.inc";', "")


def _evaluate_expression(match):
    """Helper function for simplifying arithmetic expressions within parentheses."""
    expr = match.group(1)
    try:
        simplified_value = eval(expr)  # pylint: disable=eval-used
        return f"({simplified_value})"
    except SyntaxError:
        return match.group(0)


def simplify_arithmetic_expressions(qasm_str: str) -> str:
    """Simplifies arithmetic expressions within parentheses in a QASM string."""

    pattern = r"\(([0-9+\-*/. ]+)\)"

    return re.sub(pattern, _evaluate_expression, qasm_str)


def convert_qasm_pi_to_decimal(qasm: str) -> str:
    """Convert all instances of 'pi' in the QASM string to their decimal value."""

    pattern = r"(?<![a-zA-Z])(\d*\.?\d*\s*[*/+-]\s*)?pi(\s*[*/+-]\s*\d*\.?\d*)?(?![a-zA-Z])"

    gate_defs = set()

    try:
        program = parse(qasm)

        for statement in program.statements:
            if isinstance(statement, QuantumGate):
                name = statement.name.name
                if "pi" in name:
                    gate_defs.add(name)
    except QASM3ParsingError as err:
        logger.debug("Failed to parse QASM program for pi conversion: %s", err)

    def replace_with_decimal(match: re.Match) -> str:
        expr: str = match.group()
        start = match.start()
        end = match.end()

        for gate_def in gate_defs:
            if gate_def in qasm[max(0, start - len(gate_def)) : end]:
                return expr  # pragma: no cover

        expr_with_pi_as_decimal = expr.replace("pi", str(math.pi))
        try:
            value = eval(expr_with_pi_as_decimal)  # pylint: disable=eval-used
        except SyntaxError:
            return expr
        return str(value)

    return re.sub(pattern, replace_with_decimal, qasm)


def has_redundant_parentheses(qasm_str: str) -> bool:
    """Checks if a QASM string contains gate parameters with redundant parentheses."""

    pattern = r"\w+\(\(\s*[-+]?\d+(\.\d*)?\s*\)\)"
    if re.search(pattern, qasm_str):
        return True

    pattern_neg = r"\w+\(-\(\d*\.?\d+\)\)"
    if re.search(pattern_neg, qasm_str):
        return True

    return False


def remove_spaces_in_parentheses(expression: str) -> str:
    """Removes all spaces inside parentheses in an expression."""
    parenthesized_parts = re.findall(r"\(.*?\)", expression)

    for part in parenthesized_parts:
        cleaned_part = part.replace(" ", "")
        expression = expression.replace(part, cleaned_part)

    return expression


def simplify_parentheses_in_qasm(qasm_str: str) -> str:
    """Simplifies unnecessary parentheses around numbers in QASM strings."""

    lines = qasm_str.splitlines()
    simplified_lines = []

    pattern = r"\(\s*([-+]?\s*\d+(\.\d*)?)\s*\)"

    def simplify(match):
        return match.group(1).replace(" ", "")

    for line in lines:
        if has_redundant_parentheses(line):
            line = re.sub(pattern, simplify, line)
        simplified_lines.append(line)

    return "\n".join(simplified_lines)


def compose(*functions):
    """Compose multiple functions left to right."""

    def compose_two(f, g):
        return lambda x: g(f(x))

    return reduce(compose_two, functions, lambda x: x)


def normalize_qasm_gate_params(qasm: str) -> str:
    """Normalize the parameters of the gates in the QASM string using function composition."""
    transform_qasm = compose(
        convert_qasm_pi_to_decimal, simplify_arithmetic_expressions, simplify_parentheses_in_qasm
    )
    return transform_qasm(qasm)


def declarations_to_qasm2(qasm: str) -> str:
    """Converts QASM 3.0 qubit and bit declarations to QASM 2.0 qreg and creg declarations."""
    for declaration_type, replacement_type in [("qubit", "qreg"), ("bit", "creg")]:
        pattern = rf"{declaration_type}\[(\d+)\]\s+(\w+);"
        replacement = rf"{replacement_type} \2[\1];"
        qasm = re.sub(pattern, replacement, qasm)

    return qasm<|MERGE_RESOLUTION|>--- conflicted
+++ resolved
@@ -17,13 +17,8 @@
 import re
 from functools import reduce
 
-<<<<<<< HEAD
-from openqasm3 import parse
-from openqasm3.ast import QuantumGate
-=======
 from openqasm3 import dumps, parse
 from openqasm3.ast import Include, Program, QuantumGate, QuantumMeasurementStatement, Statement
->>>>>>> 896d6fb6
 from openqasm3.parser import QASM3ParsingError
 
 from qbraid._logging import logger
@@ -140,26 +135,6 @@
 
     Returns:
         str: The modified QASM program with the gate names replaced.
-<<<<<<< HEAD
-    """
-    # Define pairs of interchangeable gates
-    gate_pairs = [
-        ("cnot", "cx"),
-        ("si", "sdg"),
-        ("ti", "tdg"),
-        ("v", "sx"),
-        ("id", "i"),
-        ("vi", "sxdg"),
-        ("p", "phaseshift"),
-        ("cp", "cphaseshift"),
-    ]
-
-    # Create a mapping from each gate to its alternate form
-    gate_map = {old: new for pair in gate_pairs for old, new in (pair, pair[::-1])}
-
-    parameterized_gates = {"p", "cp", "phaseshift", "cphaseshift"}
-=======
->>>>>>> 896d6fb6
 
     Raises:
         ValueError: If duplicate keys are found in the gate_mappings after lowercasing.
