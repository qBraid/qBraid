--- conflicted
+++ resolved
@@ -36,13 +36,7 @@
 
 def device_wrapper_inputs(vendor: str):
     """Returns list of tuples containing all device_wrapper inputs for given vendor."""
-<<<<<<< HEAD
-    devices = requests.get(
-        os.getenv("API_URL") + "/public/lab/get-devices", verify=False
-    ).json()
-=======
-    devices = api.post("/get-devices", json={})
->>>>>>> 61f62b1e
+    devices = api.post("/public/lab/get-devices", json={})
     input_list = []
     for document in devices:
         if document["vendor"] == vendor:
