--- conflicted
+++ resolved
@@ -5,19 +5,14 @@
 }
 
 GOOGLE_DEVICES = {
-<<<<<<< HEAD
     'Sycamore': Sycamore,
     'Sycamore23': Sycamore23,
     'Bristlecone': Bristlecone,
     'Foxtail': Foxtail
-=======
-    "Sycamore": Sycamore,
-    "Sycamore23": Sycamore23,
->>>>>>> 78d644e0
 }
 
 IONQ_DEVICES = {
-    'IonQ': None #ionq.Service()
+    'ionQdevice': None #ionq.Service()
 }
 
 PASQAL_DEVICES = {
@@ -25,8 +20,8 @@
 }
 
 CIRQ_PROVIDERS = {
-    "AQT": AQT_DEVICES,
-    "Google": GOOGLE_DEVICES,
-    "IonQ": IONQ_DEVICES,
-    "Pasqal": PASQAL_DEVICES,
+    'AQT': AQT_DEVICES,
+    'Google': GOOGLE_DEVICES,
+    'IonQ': IONQ_DEVICES,
+    'Pasqal': PASQAL_DEVICES,
 }