# Copyright (C) 2024 qBraid
#
# This file is part of the qBraid-SDK
#
# The qBraid-SDK is free software released under the GNU General Public License v3
# or later. You can redistribute and/or modify it under the terms of the GPL v3.
# See the LICENSE file in the project root or <https://www.gnu.org/licenses/gpl-3.0.html>.
#
# THERE IS NO WARRANTY for the qBraid-SDK, as per Section 15 of the GPL v3.

"""
This top level module contains the main qBraid public functionality.

.. currentmodule:: qbraid

Functions
----------

.. autosummary::
   :toctree: ../stubs/

    about
    configure_logging
    filterwarnings
    check_warn_version_update

Exceptions
-----------

.. autosummary::
   :toctree: ../stubs/

   QbraidError

"""
<<<<<<< HEAD
=======
import sys
import warnings

from qbraid_core._import import LazyLoader

>>>>>>> 031eaf09
from ._about import about
from ._compat import check_warn_version_update, configure_logging, filterwarnings
from .exceptions import QbraidError

<<<<<<< HEAD
=======
try:
    # Injected in _version.py during the build process.
    from ._version import __version__
except (ImportError, AttributeError):
    warnings.warn("Importing 'qbraid' outside a proper installation.")
    __version__ = "dev"

if "sphinx" in sys.modules:
    from . import interface, programs, runtime, transforms, transpiler, visualization
else:
    transforms = LazyLoader("transforms", globals(), "qbraid.transforms")
    interface = LazyLoader("interface", globals(), "qbraid.interface")
    programs = LazyLoader("programs", globals(), "qbraid.programs")
    runtime = LazyLoader("runtime", globals(), "qbraid.runtime")
    transpiler = LazyLoader("transpiler", globals(), "qbraid.transpiler")
    visualization = LazyLoader("visualization", globals(), "qbraid.visualization")


>>>>>>> 031eaf09
__all__ = [
    "about",
    "configure_logging",
    "check_warn_version_update",
    "filterwarnings",
    "QbraidError",
]

_lazy_mods = ["interface", "programs", "runtime", "transforms", "transpiler", "visualization"]


def __getattr__(name):
    if name in _lazy_mods:
        import importlib  # pylint: disable=import-outside-toplevel

        module = importlib.import_module(f".{name}", __name__)
        globals()[name] = module
        return module
    raise AttributeError(f"module {__name__!r} has no attribute {name!r}")


def __dir__():
    return sorted(__all__ + _lazy_mods)<|MERGE_RESOLUTION|>--- conflicted
+++ resolved
@@ -33,39 +33,10 @@
    QbraidError
 
 """
-<<<<<<< HEAD
-=======
-import sys
-import warnings
-
-from qbraid_core._import import LazyLoader
-
->>>>>>> 031eaf09
 from ._about import about
 from ._compat import check_warn_version_update, configure_logging, filterwarnings
 from .exceptions import QbraidError
 
-<<<<<<< HEAD
-=======
-try:
-    # Injected in _version.py during the build process.
-    from ._version import __version__
-except (ImportError, AttributeError):
-    warnings.warn("Importing 'qbraid' outside a proper installation.")
-    __version__ = "dev"
-
-if "sphinx" in sys.modules:
-    from . import interface, programs, runtime, transforms, transpiler, visualization
-else:
-    transforms = LazyLoader("transforms", globals(), "qbraid.transforms")
-    interface = LazyLoader("interface", globals(), "qbraid.interface")
-    programs = LazyLoader("programs", globals(), "qbraid.programs")
-    runtime = LazyLoader("runtime", globals(), "qbraid.runtime")
-    transpiler = LazyLoader("transpiler", globals(), "qbraid.transpiler")
-    visualization = LazyLoader("visualization", globals(), "qbraid.visualization")
-
-
->>>>>>> 031eaf09
 __all__ = [
     "about",
     "configure_logging",
