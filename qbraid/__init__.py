"""This top level module contains the main qBraid public functionality."""

import pkg_resources
import urllib3

from qbraid import api
from qbraid._typing import QPROGRAM, SUPPORTED_PROGRAM_TYPES
from qbraid._version import __version__
from qbraid.api import get_devices
from qbraid.exceptions import QbraidError, WrapperError
from qbraid.interface import convert_to_contiguous, random_circuit, to_unitary

urllib3.disable_warnings(urllib3.exceptions.InsecureRequestWarning)  # temporary hack


def _get_entrypoints(group: str):
    """Returns a dictionary mapping each entry of ``group`` to its loadable entrypoint."""
    return {entry.name: entry for entry in pkg_resources.iter_entry_points(group)}


transpiler_entrypoints = _get_entrypoints("qbraid.transpiler")
devices_entrypoints = _get_entrypoints("qbraid.devices")


def circuit_wrapper(circuit, **kwargs):
    r"""circuit_wrapper(circuit, input_qubit_mapping=None, **kwargs)
    Load a class :class:`~qbraid.transpiler.CircuitWrapper` and return the instance.

    This function is used to create a qBraid circuit-wrapper object, which can then be transpiled
    to any supported quantum circuit-building package. The input quantum circuit object must be
    an instance of a circuit object derived from a supported package. qBraid comes with support
    for the following input circuit objects and corresponding quantum circuit-building packages:

    * :class:`braket.circuits.circuit.Circuit`: Amazon Braket is a fully
      mamanged AWS service that helps researchers, scientists, and developers get started
      with quantum computing. Amazon Braket provides on-demand access to managed, high-performance
      quantum circuit simulators, as well as different types of quantum computing hardware.

    * :class:`cirq.circuits.circuit.Circuit`: Cirq is a Python library designed by Google
      for writing, manipulating, and optimizing quantum circuits and running them against
      quantum computers and simulators.

    * :class:`qiskit.circuit.quantumcircuit.QuantumCircuit`: Qiskit is an open-source quantum
      software framework designed by IBM. Supported hardware backends include the IBM Quantum
      Experience.

    All circuit-wrapper objects accept an ``input_qubit_mapping`` argument which gives an explicit
    specification for the ordering of qubits. This argument may be needed for transpiling between
    circuit-building packages that do not share equivalent qubit indexing.

    .. code-block:: python

        cirq_circuit = cirq.Circuit()
        q0, q1, q2 = [cirq.LineQubit(i) for i in range(3)]
        input_qubit_mapping = {q0:2,q1:1,q2:0}  # specify a reverse qubit ordering
        ...

    Please refer to the documentation of the individual qbraid circuit wrapper objects to see
    any additional arguments that might be supported.

    Args:
        circuit: a supported quantum circuit object

    Keyword Args:
        input_qubit_mapping: dictionary mapping each qubit object to an index

    """
    package = circuit.__module__.split(".")[0]
    ep = package.lower()

    if package in transpiler_entrypoints:
        circuit_wrapper_class = transpiler_entrypoints[ep].load()
        return circuit_wrapper_class(circuit, **kwargs)

    raise WrapperError(f"{package} is not a supported package.")


def device_wrapper(qbraid_device_id: str, **kwargs):
    """Apply qbraid device wrapper to device from a supported device provider.

    Args:
        qbraid_device_id (str): unique ID specifying a supported quantum hardware device/simulator

    Returns:
        :class:`~qbraid.devices.DeviceLikeWrapper`: a qbraid device wrapper object

    Raises:
        WrapperError: If ``qbraid_id`` is not a valid device reference.
    """
    if qbraid_device_id == "ibm_q_least_busy_qpu":
        qbraid_device_id = api.ibmq_least_busy_qpu()

<<<<<<< HEAD
    device_info = requests.post(os.getenv("API_URL") + "/public/lab/get-devices", json={"qbraid_id": qbraid_device_id}, verify=False).json()
=======
    device_info = api.post("/get-devices", json={"qbraid_id": qbraid_device_id})
>>>>>>> 61f62b1e

    if isinstance(device_info, list):
        if len(device_info) == 0:
            raise WrapperError(f"{qbraid_device_id} is not a valid device ID.")
        device_info = device_info[0]

    if device_info is None:
        raise WrapperError(f"{qbraid_device_id} is not a valid device ID.")

    del device_info["_id"]  # unecessary for sdk
    del device_info["status_refresh"]
    vendor = device_info["vendor"].lower()
    code = device_info.pop("_code")
    spec = ".local" if code == 0 else ".remote"
    ep = vendor + spec
    device_wrapper_class = devices_entrypoints[ep].load()
    return device_wrapper_class(device_info, **kwargs)


def retrieve_job(qbraid_job_id):
    """Retrieve a job from qBraid API using job ID and return job wrapper object."""
    qbraid_device = device_wrapper(qbraid_job_id.split("-")[0])
    vendor = qbraid_device.vendor.lower()
    if vendor == "google":
        raise ValueError(f"API job retrieval not supported for {qbraid_device.id}")
    ep = vendor + ".job"
    job_wrapper_class = devices_entrypoints[ep].load()
    return job_wrapper_class(qbraid_job_id, device=qbraid_device)<|MERGE_RESOLUTION|>--- conflicted
+++ resolved
@@ -90,11 +90,7 @@
     if qbraid_device_id == "ibm_q_least_busy_qpu":
         qbraid_device_id = api.ibmq_least_busy_qpu()
 
-<<<<<<< HEAD
-    device_info = requests.post(os.getenv("API_URL") + "/public/lab/get-devices", json={"qbraid_id": qbraid_device_id}, verify=False).json()
-=======
-    device_info = api.post("/get-devices", json={"qbraid_id": qbraid_device_id})
->>>>>>> 61f62b1e
+    device_info = api.post("/public/get-devices", json={"qbraid_id": qbraid_device_id})
 
     if isinstance(device_info, list):
         if len(device_info) == 0:
