# Changelog

All notable changes to this project will be documented in this file.

The format is based on [Keep a Changelog](https://keepachangelog.com/en/1.1.0/), and this project adheres to [Semantic Versioning](https://semver.org/spec/v2.0.0.html).

Types of changes:
- `Added`: for new features.
- `Improved`: for improvements to existing functionality.
- `Deprecated`: for soon-to-be removed features.
- `Removed`: for now removed features.
- `Fixed`: for any bug fixes.
- `Dependencies`: for updates to external libraries or packages.

## [Unreleased]

### Fixed

### Added
<<<<<<< HEAD
- Added support for OpenQASM 3.0 to CUDA-Q kernel transpilation ([#857](https://github.com/qBraid/qBraid/pull/857))
=======
- Added testing code coverage for custom `rzz`, `u3`, and `u2` for Cirq $\rightarrow$ PyQuil ([#862](https://github.com/qBraid/qBraid/pull/862))
>>>>>>> 59524227

### Improved / Modified
- Vastly reduced size of `qbraid.passes.qasm`, `qbraid.programs.gate_model.qasm2` and `qbraid.programs.gate_model.qasm3` modules as a result of `pyqasm` integration. ([#808](https://github.com/qBraid/qBraid/pull/808))
- Restricted PyPI publish jobs to specific actors for better security and maintainability. ([#862](https://github.com/qBraid/qBraid/pull/862))
- Updated `MANIFEST.in` to refine file inclusion/exclusion and enhanced `pyproject.toml` by adjusting dependencies and aligning with `requirements.txt`. ([#862](https://github.com/qBraid/qBraid/pull/862))
- Enhanced qbraid transpiler QASM2 to Cirq for external gate handling, and updated custom Cirq `RZZGate` to use radians convention to more closely match cirq API. ([#862](https://github.com/qBraid/qBraid/pull/862))

### Deprecated

### Removed
- Dropped support for Python 3.9 ([#808](https://github.com/qBraid/qBraid/pull/808))

### Fixed
- Removed Python 3.9 from daily test matrix ([#862](https://github.com/qBraid/qBraid/pull/862))
- Fixed OQC test edge case datetime bug ([#862](https://github.com/qBraid/qBraid/pull/862))

### Dependencies
- Integrated `pyqasm` as project dependency. ([#808](https://github.com/qBraid/qBraid/pull/808))

## [0.8.10] - 2024-12-13

### Fixed
- Fixed type annotations for constraint parameters to support nested lists and mixed types, such as list[list[str]] and list[list[Union[str, int]]] in qbraid/runtime/schemas/experiment.py.([#859](https://github.com/qBraid/qBraid/pull/859)) [[1]](diffhunk://#diff-a7087c56dd9323acc4777f8bc0bfab64908f18a93e9e6e6fa8abdb663da8fbfaL236-R244) [[2]](diffhunk://#diff-a7087c56dd9323acc4777f8bc0bfab64908f18a93e9e6e6fa8abdb663da8fbfaL259-R266)
- Updates to tests: Modified the test_qubo_solve_params_model function to reflect the updated types for the constraint parameters in tests/runtime/test_schemas.py.

### Added
- Added `p` to `z` gate name mapping to `openqasm3_to_ionq` conversion ([#854](https://github.com/qBraid/qBraid/pull/854))
- Added `preflight` parameter to the `submit` method and to the `RuntimeJobModel` class ([#856](https://github.com/qBraid/qBraid/pull/856))
- Added remote test for native IonQ runtime ([#856](https://github.com/qBraid/qBraid/pull/856))
- Added `distribute_counts` function to adjust probabilistic counts ensuring the total equals the number of shots. ([#858](https://github.com/qBraid/qBraid/pull/858))
- Added support for controlled gates in `openqasm3_to_ionq` conversion ([#858](https://github.com/qBraid/qBraid/pull/858)):

```text
cx, cy, cz, crx, cry, crz, ch, ccnot, cs, csi, ct, cti, cv, cvi
```

### Improved / Modified
- Unit tests that require the `pyqir` dependency are now automatically skipped if pyqir is not installed. ([#846](https://github.com/qBraid/qBraid/pull/846))
- Renamed the function `replace_gate_name` to `replace_gate_names` and updated its implementation to accept a dictionary of gate name mappings instead of individual old and new gate names. (`qbraid/passes/qasm/compat.py`) ([#854](https://github.com/qBraid/qBraid/pull/854))
- Updated the `IonQDevice.transform` method to replace gate names in the input using the newly defined `IONQ_GATE_MAP` before loading and transforming the program ([#855](https://github.com/qBraid/qBraid/pull/855))
- Updated gate naming conventions in `IONQ_QIS_GATES` list for consistency with [IonQ supported gates API](https://docs.ionq.com/api-reference/v0.3/writing-quantum-programs#supported-gates) ([#856](https://github.com/qBraid/qBraid/pull/856))
- Updated the `rebase` function to include `gate_mappings` and `case_sensitive` parameters for gate name replacement.([#856](https://github.com/qBraid/qBraid/pull/856))
- Updated the `rebase` function to handle gate mappings with predicates. ([#858](https://github.com/qBraid/qBraid/pull/858))
- Refactored gate mappings and added validation for gate parameters and qubit counts in `openqasm3_to_ionq` conversion ([#858](https://github.com/qBraid/qBraid/pull/858))
- Integrated `distribute_counts` function in `convert_to_counts` method in `IonQJob` ([#858](https://github.com/qBraid/qBraid/pull/858))

### Fixed
- Fixed `nec_vector_annealer` remote test by generalizing solutions (results) check ([#852](https://github.com/qBraid/qBraid/pull/852))

## [0.8.9] - 2024-12-06

### Added
- Added "new" classes to the relevant runtime module scopes ([#843](https://github.com/qBraid/qBraid/pull/843)):
    - `qbraid.schemas`: `AhsExperimentMetadata` model, `USD` and `Credits` classes
    - `qbraid.runtime`: `ValidationLevel` enum
    - `qbraid.runtime.native`: Device-specific `ResultData` subclasses

- Added `plot_runtime_conversion_scheme` function to visualize the conversion graph and the target program types for a specific device. This enhancement clarifies which program types are available as input when submitting a quantum job to a particular device. See usage example below. ([#845](https://github.com/qBraid/qBraid/pull/845))

```python
from qbraid.runtime import QbraidProvider
from qbraid.visualization import plot_runtime_conversion_scheme

provider = QbraidProvider()

device = provider.get_device("qbraid_qir_simulator")

device.update_scheme(max_path_depth=1)

plot_runtime_conversion_scheme(device, legend=True)
```

- Display seed in bottom left corner of conversion graph if `plot_conversion_graph` called with `legend=True` ([#849](https://github.com/qBraid/qBraid/pull/849))

### Improved / Modified
- Made remote tests for `QbraidDevice("nec_vector_annealer")` more robust ([#843](https://github.com/qBraid/qBraid/pull/843))
- Updated doc string  & improved type hinting of `qbraid.load_program` ([#849](https://github.com/qBraid/qBraid/pull/849))

### Fixed
- Resolved an issue where passing `bloqade.builder.assign.BatchAssign` to `QbraidDevice("quera_aquila")` caused the transpile step to incorrectly wrap its output list in another list, leading to errors in `QuantumDevice.validate` and `QuantumDevice.to_ir`. The native `QbraidDevice` class now adapts when the transpile input is a single object but the output is a list, properly iterating through the sub-batch for final submission. ([#843](https://github.com/qBraid/qBraid/pull/843))

## [0.8.8] - 2024-11-25

### Added
- Added support for specifying different `quera_qasm_simulator` backends in the `QbraidDevice.run` method using the "backend" keyword argument (e.g., "cirq", "cirq-gpu") ([#836](https://github.com/qBraid/qBraid/pull/836))
- Add native runtime support for AHS experiment types, specifically for QuEra Aquila device ([#837](https://github.com/qBraid/qBraid/pull/837))
- Added `QbraidJob.queue_position()` method ([#838](https://github.com/qBraid/qBraid/pull/838))

### Improved / Modified
- Enhanced type hinting for the `Result.data` property by leveraging a custom `typing.TypeVar`, enabling automatic adaptation to the specific `ResultData` subclass being accessed. ([#836](https://github.com/qBraid/qBraid/pull/836))
- Improved type annotations and updated runtime test cases / structure ([#837](https://github.com/qBraid/qBraid/pull/837))
- Updated validators for `AhsExperimentMetadata` pydantic model/schema ([#838](https://github.com/qBraid/qBraid/pull/838))

## [0.8.7] - 2024-11-21

### Improved / Modified
- `OQCDevice.transform()` method now removes "include" statements from qasm strings, as they are not supported by the OQC cloud. ([#831](https://github.com/qBraid/qBraid/pull/831))
- Extended `OQCDevice.get_next_window()` to fallback and attempt to extract next (or current) start window from `OQCClient.get_qpu_execution_estimates()` if `OQCClient.get_next_window()` raises an exception (e.g. for non-AWS windows). Now can return next widow `datetime` for Toshiko QPU. ([#831](https://github.com/qBraid/qBraid/pull/831))
- Updated `OQCDevice.submit()` to so that we no longer explicitly set the `CompilerConfig` defaults and rather leave optional arguments as `None` if not provided. ([#831](https://github.com/qBraid/qBraid/pull/831))

### Removed
- Removed `qbraid.passes.compat.rename_qasm_registers()`. Function did not work properly, and is no longer even needed for OQC runtime as submission format is now `qasm3`, not `qasm2`. ([#831](https://github.com/qBraid/qBraid/pull/831))

## [0.8.6] - 2024-11-11

### Added
- Registered "qubo" coefficients program type under `qbraid.programs.typer.QuboCoefficientsDict` ([#820](https://github.com/qBraid/qBraid/pull/820))
- Added option to create a `ConversionGraph` using only specific nodes ([#822](https://github.com/qBraid/qBraid/pull/822))
- Added option to include all registered program types in `ConversionGraph`, even if they don't have any supported conversions ([#822](https://github.com/qBraid/qBraid/pull/822))
- Added method that maps all nodes in a `ConversionGraph` to their corresponding `ExperimentType` ([#822](https://github.com/qBraid/qBraid/pull/822))
- Added option to `ConversionGraph` while only showing nodes matching given `ExperimentType` value(s) ([#822](https://github.com/qBraid/qBraid/pull/822))

```python
from qbraid import ConversionGraph, ExperimentType

graph = ConversionGraph(nodes=["qasm2", "qasm3", "qubo"], include_isolated=True)

for alias, exp_type in graph.get_node_experiment_types().items():
    print(alias, exp_type.value)

graph.plot(experiment_type=ExperimentType.GATE_MODEL)
```

- Added conditional for OQC device `OFFLINE` status when unavailable + outside live window ([#826](https://github.com/qBraid/qBraid/pull/826))
- Added units for OQC device pricing (USD) ([#826](https://github.com/qBraid/qBraid/pull/826))

### Improved / Modified
- Separated runtime device `transform` and `to_ir` logic into separate steps ([#819](https://github.com/qBraid/qBraid/pull/819))
- Updated runtime validation step to handle program batches and not re-warn for device-related checks ([#819](https://github.com/qBraid/qBraid/pull/819))
- Updated runtime device transpile method and target profile to allow for lists of `ProgramSpec` ([#819](https://github.com/qBraid/qBraid/pull/819))
- Updated native runtime logic for NEC vector annealer to support "qubo" program spec type. Offset argument / attribute removed from `qbraid.programs.annealing.Problem`. `QbraidDevice.run` flow now derives "offset" paramater from `params` argument (of type `QuboSolveParams`, now required). This allows a more straightfoward procedure (with more visiblity) when submitting programs from  `pyqubo.Module`. See code example below. ([#820](https://github.com/qBraid/qBraid/pull/820))

```python
from qbraid import QbraidProvider
from qbraid.runtime.schemas import QuboSolveParams

s1, s2, s3, s4 = [pyqubo.Spin(f"s{i}") for i in range(1, 5)]
H = (4 * s1 + 2 * s2 + 7 * s3 + s4) ** 2
model = H.compile()
qubo, offset = model.to_qubo()

params = QuboSolveParams(offset=offset)

provider = QbraidProvider()

device = provider.get_device("nec_vector_annealer")

job = device.run(qubo, params=params)
```

- IonQ multicircuit jobs and input data format field added explicitly ([#825](https://github.com/qBraid/qBraid/pull/825))
- OQC provider url + timeout params added to `__init__`, and target profile updates to include new device metadata fields returned by `OQCClient`, particularly in relation to Toshiko QPU  ([#825](https://github.com/qBraid/qBraid/pull/825))
- Updated `random_circuit` function to use transpiler to consider all possible random circuit generators package funcs starting from the one with the closest conversion path to the specified target package. Reverses the logic of `ConversionGraph.get_sorted_closest_targets` with new function `ConversionGraph.get_sorted_closest_sources()` ([#829](https://github.com/qBraid/qBraid/pull/829))

### Fixed
- Fixed `qasm2_to_qasm3()` conversion error cause by `qbraid/transpiler/conversions/qasm2/qelib_qasm3.qasm` not being included in `MANIFEST.in`  ([#825](https://github.com/qBraid/qBraid/pull/825))
- Fixed docs CSS so stable/latest words show up (previously white and blended into the background so weren't visible) ([#826](https://github.com/qBraid/qBraid/pull/826))

### Dependencies
- Updated `pyqasm` optional dependency to `0.0.3` ([#824](https://github.com/qBraid/qBraid/pull/824))
- Updated `oqc-qcass-client` optional dependnecy to `3.11.0` ([#826](https://github.com/qBraid/qBraid/pull/826))

## [0.8.5] - 2024-10-31

### Added
- Updates for interfacing with IonQ devices from `QbraidProvider` including error mitigation field (to support `debias` parameter) for run method and basis gates set included in target profile ([#817](https://github.com/qBraid/qBraid/pull/817))

### Improved / Modified
- Updated examples submodule and added note to contributing doc about how to do so ([#817](https://github.com/qBraid/qBraid/pull/817))

## [0.8.4] - 2024-10-29

### Added
- Added support for [IonQ native gates](https://docs.ionq.com/guides/getting-started-with-native-gates) (gpi/gpi2/ms/zz) for `qasmX_to_ionq()` conversions ([#807](https://github.com/qBraid/qBraid/pull/807))
- Expanded `QuantumDevice.metadata()` to include average queue time field if provided, instead of (or in addition to) pending jobs ([#807](https://github.com/qBraid/qBraid/pull/807))
- Added device characterization data to `IonQDevice.profie` ([#807](https://github.com/qBraid/qBraid/pull/807))

### Improved / Modified
- Added pydantic schema to define the possible Qubo solve params available for submissions to the NEC vector annealer device ([#788](https://github.com/qBraid/qBraid/pull/788))
- Improved clarity of GitHub issue template bug report prompts ([#791](https://github.com/qBraid/qBraid/pull/791))
- Combined `qasm2` and `qasm3` modules in `qbraid.passes` to allow splitting `qbraid.programs.gate_model.qasm` into `qasm2` and `qasm3` sub-modules to maintain program type alias consistency ([#805](https://github.com/qBraid/qBraid/pull/805))
- Improved `IonQDevice.submit` method by explicitly list all available runtime parameters as optional args, included `preflight` bool to get cost in USD without actually submitting job ([#807](https://github.com/qBraid/qBraid/pull/807))
- `qbraid.runtime.native` schema + provider + profile updates for IonQ including basis gates (include native), program validation (no meas), and optional pricing (for when variable) ([#809](https://github.com/qBraid/qBraid/pull/809))
- Improved openqasm3 to ionq conversion error handling, error messages, and logging ([#814](https://github.com/qBraid/qBraid/pull/814))

### Fixed
- Fixed native runtime bug: failure to raise exception if `qbraid-qir` not installed for "qbraid_qir_simulator" device. Now warns at provider level and raises in run method if transform fails ([#801](https://github.com/qBraid/qBraid/pull/801))
- Fixed bug in `qbraid.passes.qasm.convert_qasm_pi_to_decimal()` where `gpi` and `gpi2` gate defs were being subbed with pi decimal value. Fix is not perfect but will work for most cases. ([#812](https://github.com/qBraid/qBraid/pull/812))

### Dependencies
- Added `pyqasm` as optional dependency extra for IonQ ([#807](https://github.com/qBraid/qBraid/pull/807))

## [0.8.3] - 2024-10-09

### Added
- Added `AnnealingResultData` class to `qbraid.runtime` module to represent annealing results. ([#768](https://github.com/qBraid/qBraid/pull/768))
- Added `NECVectorAnnealerResultData` class to `qbraid.runtime.native` module to represent NEC vector annealer results. ([#768](https://github.com/qBraid/qBraid/pull/768))
- Added `AnnealingExperimentMetadata` class to `qbraid.runtime.schemas` module to represent annealing experiment metadata. ([#768](https://github.com/qBraid/qBraid/pull/768))
- Added `NECVectorAnnealerExperimentMetadata` class to `qbraid.runtime.schemas` module to represent NEC vector annealer experiment metadata. ([#768](https://github.com/qBraid/qBraid/pull/768))
- Added mock data and methods to `test.resources` module to support testing of annealing and NEC vector annealing results. ([#768](https://github.com/qBraid/qBraid/pull/768))
- Link to `examples` repo ([#778](https://github.com/qBraid/qBraid/pull/778))

### Improved / Modified
- Updated the ExperimentType enum to change the value of ANNEALING from "quantum_annealing" to "annealing" to better reflect the general nature of experiments. ([#768](https://github.com/qBraid/qBraid/pull/768))
- Updated `QbraidJob.result`  method to return `AnnealingResultData` or `NECVectorAnnealerResultData` instances for annealing and NEC vector annealer experiments, respectively. ([#768](https://github.com/qBraid/qBraid/pull/768))
- Added a test case for the NEC Vector Annealer workflow in , including job submission and result retrieval. ([#768](https://github.com/qBraid/qBraid/pull/768))
- Added unit tests for `AnnealingResultData`, `NECVectorAnnealerResultData`, and `AnnealingExperimentMetadata` classes. ([#768](https://github.com/qBraid/qBraid/pull/768))
- PR compliance workflow that checks that `CHANGELOG.md` is updated with each PR, and if not, issues a reminder ([#772](https://github.com/qBraid/qBraid/pull/772))
- Workflow to bump semantic version in `_version.py` ([#773](https://github.com/qBraid/qBraid/pull/773))
- Changed `qbraid.runtime.NoiseModel` from an `Enum` to a `dataclass` and introduced `qbraid.runtime.NoiseModelSet` to manage multiple `NoiseModel` instances. An `Enum` was too restrictive since its values are fixed, so a more flexible structure was needed for loading noise model data from an API. Using a dataclass allows storing brief descriptions of noise models. `NoiseModelSet` ensures naming consistency and provides easy add, remove, and get operations for provider classes. ([#773](https://github.com/qBraid/qBraid/pull/773))
- Make noise models optional in `DeviceData` schema ([#784](https://github.com/qBraid/qBraid/pull/784))

```python
from qbraid.runtime.noise import NoiseModel, NoiseModelSet

ideal_model = NoiseModel("ideal", "Ideal noise model for simulations")
custom_model = NoiseModel("custom", "Custom noise model with specific parameters")

models = NoiseModelSet()
models.add(ideal_model)
models.add(custom_model)

retrieved_model = models.get("ideal")
print(f"Retrieved model: {retrieved_model.name} - {retrieved_model.description}")

models.add("ideal", "Updated ideal model", overwrite=True)

for name, model in models.items():
    print(f"{name}: {model.description}")

models.remove("custom")
```

- Moved `ExperimentType` enum into `qbraid.programs` ([#777](https://github.com/qBraid/qBraid/pull/777))
- Renamed `qbraid.programs.circuits` to `qbraid.programs.gate_model` to match enum value ([#777](https://github.com/qBraid/qBraid/pull/777))

### Fixed
- Fixed spelling error of `test_quera_simulator_workflow` in `test.test_device` module. ([#768](https://github.com/qBraid/qBraid/pull/768))

## [0.8.2] - 2024-09-30

### Improved / Modified
- Improved `IonQJob.status` and added overriding `IonQJob.metadata` method that uses status caching and refreshes all job metadata when in non-terminal state. ([#765](https://github.com/qBraid/qBraid/pull/765))
- Improved `QbraidJob.cancel` method so more accurately indicate whether job cancel request was successful or not ([#766](https://github.com/qBraid/qBraid/pull/766))
- Modified output JSON format of `QbraidJob.metadata` to mirror that of the `qbraid.runtime.schemas.RuntimeJobModel` ([#766](https://github.com/qBraid/qBraid/pull/766))

### Dependencies
- Update amazon-braket-sdk requirement from <1.88.0,>=1.83.0 to >=1.83.0,<1.89.0 ([#767](https://github.com/qBraid/qBraid/pull/767))

## [0.8.1] - 2024-09-26

### Added
- Added `ValidationLevel` int enum that controls whether the behavior of runtime `QuantumDevice.validate` method, allowing either `NONE`, `WARN`, or `RAISE` ([#762](https://github.com/qBraid/qBraid/pull/762))
- Added `NoiseModelWrapper` class that allows dynamically setting the value of the `NoiseModel.Other` enum ([#762](https://github.com/qBraid/qBraid/pull/762))
- Added `DeviceData` schema to improve the way we process JSON device data recieved from the qBraid API  ([#762](https://github.com/qBraid/qBraid/pull/762))

### Improved / Modified
- Added optional `RuntimeOptions` argument to `QuantumDevice` class to enable overriding default options upon instantiation ([#762](https://github.com/qBraid/qBraid/pull/762))
- Added `RuntimeOptions.merge` method to allow combining to options objects with preference to the values and/or validators of either ([#762](https://github.com/qBraid/qBraid/pull/762))
- Organized all pydantic schemas used in qBraid runtime under (new) module `qbraid.runtime.schemas` ([#762](https://github.com/qBraid/qBraid/pull/762))

### Fixed
- Fixed `pkg_resources` import error bug. Not shipped with Python > 3.9, so needed lazy import ([#762](https://github.com/qBraid/qBraid/pull/762))

### Dependencies
- Update qbraid-core requirement from >=0.1.22 to >=0.1.24 ([#762](https://github.com/qBraid/qBraid/pull/762))
- Added [ipympl](https://matplotlib.org/ipympl/) to `qbraid[visualization]` extras to allow enhance matplotlib animations with `flair-visual` ([#762](https://github.com/qBraid/qBraid/pull/762))

## [0.8.0] - 2024-09-23

### Added
- Added `qbraid.programs.typer` module containing custom types (`Qasm2StringType` and `Qasm3StringType`) that can be used instead of `str` for more accurate static typing, as well as instance variables (`Qasm2String` and `Qasm3String`) that can be used for `isinstance` checks against both OpenQASM 2 and 3 strings ([#745](https://github.com/qBraid/qBraid/pull/745))
- Added `qbraid.runtime.enums.NoiseModel` enum for various noise model options that we may support on managed simulators in the future. This is not a supported feature just yet, so this enum is really just a placeholder. ([#745](https://github.com/qBraid/qBraid/pull/745))
- Added `qbraid.runtime.azure` module with `AzureQuantumProvider` class to enable access to QPUs and simulators from IonQ, Quantinuum, and Rigetti, as well as the Microsoft resource estimator, using Azure credentials ([#723](https://github.com/qBraid/qBraid/pull/723))
- Added `qbraid.programs.typer.QbraidMetaType` custom type instances e.g. `IonQDict`, `BaseQasmInstanceMeta` ([#752](https://github.com/qBraid/qBraid/pull/752))
- Added `qbraid.runtime.Options` for more control over transpile, transform, and validation steps ([#752](https://github.com/qBraid/qBraid/pull/752))
- Added `QbraidProvider.estimate_cost` method to enable getting the estimated number of qBraid credits it will cost to run a quantum job on a given device ([#754](https://github.com/qBraid/qBraid/pull/754))

```python
from azure.quantum import Workspace

from qbraid.runtime.azure import AzureQuantumProvider

workspace = Workspace(...)

provider = AzureQuantumProvider(workspace)

device = provider.get_device("quantinuum.sim.h1-1sc")

circuit = """
OPENQASM 2.0;
include "qelib1.inc";
qreg q[3];
creg c0[3];
h q[0];
cx q[0], q[1];
cx q[1], q[2];
measure q[0] -> c0[0];
measure q[1] -> c0[1];
measure q[2] -> c0[2];
"""

job = device.run(circuit, shots=100)
job.wait_for_final_state()

result = job.result()
counts = result.measurement_counts()

print(counts) # {"000": 100}
```

### Improved / Modified
- Updated construction of `TargetProfile` in `QbraidProvider` to populate provider from API instead of defaulting to fixed value 'qBraid'. ([#744](https://github.com/qBraid/qBraid/pull/744))
- Generalized native runtime submission flow to pave the way for support of new devices apart from the QIR simulator. Updated various routines including creating target profile and constructing payload so they are no longer specific to just the `qbraid_qir_simulator`, but can be adapted to new devices that come online fairly quickly. ([#745](https://github.com/qBraid/qBraid/pull/745))
- Defined azure runtime program specs for devices based on provider / input data format ([#752](https://github.com/qBraid/qBraid/pull/752))
- Moved IonQ dict "transform" from IonQ provider into transpiler conversions to be accessible from azure provider as well ([#752](https://github.com/qBraid/qBraid/pull/752))
- Updated `qbraid.runtime.JobStatus` enum to support displaying custom status message if/when available ([#752](https://github.com/qBraid/qBraid/pull/752))
- Updated the `qbraid.runtime.provider.QuantumProvider` methods `get_device` and `get_devices` to now cache the results, speeding up subsequent calls. Users still have ability to bypass this cache by using a `bypass_cache` argument. ([#755](https://github.com/qBraid/qBraid/pull/755))

```python
import time

from qbraid.runtime.native import QbraidProvider

qbraid_provider = QbraidProvider()

start = time.time()
qbraid_devices = qbraid_provider.get_devices() # equivalent to bypass_cache=True
stop = time.time()

print(f"Original time: {stop - start:.6f} seconds")  # 0.837230 seconds

start_cache = time.time()
devices_cached = qbraid_provider.get_devices(bypass_cache=False)
stop_cache = time.time()

print(f"Cached time: {stop_cache - start_cache:.6f} seconds")  # 0.000117 seconds
```

**Unified Result class**

- Refactored runtime provider result handling: the `qbraid.runtime.QuantumJob.result` method now returns a unified `qbraid.runtime.Result` type, providing a consistent interface across all quantum device modalities. Specific result types (e.g., `GateModel`, `AHS`) are represented by the abstract `qbraid.runtime.ResultData` class, with each instance corresponding to a `qbraid.runtime.ExperimentType` (e.g., `GATE_MODEL`, `AHS`, etc.). Experiment-specific methods, such as retrieving measurement counts, are now accessed through the `Result.data` attribute, while general metadata (`job_id`, `device_id`, `success`) remains easily accessible through the `Result` class. This strikes a balance between the structured yet overly nested `qiskit.result.Result` and the disconnected result schemas in `braket.task_result`. See examples below for usage. ([#756](https://github.com/qBraid/qBraid/pull/756))


```python
# Example 1: Gate Model Experiment via QbraidProvider

from qbraid.runtime import QbraidProvider, GateModelResultData

provider = QbraidProvider()
job = provider.get_device("qbraid_qir_simulator").run(circuit, shots=1000)
result = job.result()

# Unified access to metadata and experiment-specific data
print(f"device_id: {result.device_id}, job_id: {result.job_id}, success: {result.success}")
print(result.data.get_counts())  # e.g., {"00": 486, "11": 514}
```

```python
# Example 2: AHS Experiment via BraketProvider

from qbraid.runtime.aws import BraketProvider
from qbraid.runtime import AhsResultData, AhsShotResult

provider = BraketProvider()
job = provider.get("arn:aws:braket:us-east-1::device/qpu/quera/Aquila").run(ahs_program, shots=1000)
result = job.result()

# Unified access to metadata and experiment-specific data
print(f"device_id: {result.device_id}, job_id: {result.job_id}, success: {result.success}")
print(result.data.measurements)  # List of AhsShotResult instances
```
- Improved the `qbraid.transpiler.conversions.qasm2.qasm2_to_ionq` method by adding support for registers in quantum gate arguments. See example below - ([#771](https://github.com/qBraid/qBraid/pull/771))

```python
from qbraid.transpiler.conversions.qasm2 import qasm2_to_ionq

qasm_str = """
OPENQASM 2.0;
include "qelib1.inc";
qreg q[3];
x q[0];
y q;
"""

print(qasm2_to_ionq(qasm_str))
```

outputs - 

```python
{'qubits': 3, 'circuit': [{'gate': 'x', 'target': 0}, 
                          {'gate': 'y', 'target': 0}, 
                          {'gate': 'y', 'target': 1}, 
                          {'gate': 'y', 'target': 2}]}
```

### Deprecated
- `result.measurement_counts()` method(s) from result objects retured by `qbraid.runtime.QuantumJob.result()`. Intead, for gate model jobs, measurement counts dictionary now accessible via `result.data.get_counts()`. ([#756](https://github.com/qBraid/qBraid/pull/756))

### Removed
- Removed `qbraid.runtime.DeviceActionType` enum. Functionally replaced by `qbraid.runtime.ExperimentType`. ([#756](https://github.com/qBraid/qBraid/pull/756))
- Removed `qbraid.runtime.QuantumJobResult`. Replaced by `qbraid.runtime.Result`. ([#756](https://github.com/qBraid/qBraid/pull/756))
- Removed `qbraid.runtime.GateModelJobResult`. Replaced by `qbraid.runtime.GateModelResultData`. ([#756](https://github.com/qBraid/qBraid/pull/756))

### Fixed
- Fixed `qbraid.transpiler.transpile` bug where the shortest path wasn't always being favored by the rustworkx pathfinding algorithm. Fixed by adding a bias parameter to both the `ConversionGraph` and `Conversion` classes that attributes as small weight to each conversion by default. ([#745](https://github.com/qBraid/qBraid/pull/745))

### Dependencies
- Added `qbraid[azure]` extra to project ([#723](https://github.com/qBraid/qBraid/pull/723))
- Update sphinx-autodoc-typehints requirement from <2.3,>=1.24 to >=1.24,<2.4 ([#746](https://github.com/qBraid/qBraid/pull/746))
- Update qiskit-ibm-runtime requirement from <0.29,>=0.25.0 to >=0.25.0,<0.30 ([#751](https://github.com/qBraid/qBraid/pull/751))
- Update sphinx-autodoc-typehints requirement from <2.4,>=1.24 to >=1.24,<2.5 ([#750](https://github.com/qBraid/qBraid/pull/750))
- Update amazon-braket-sdk requirement from <1.87.0,>=1.83.0 to >=1.83.0,<1.88.0 ([#748](https://github.com/qBraid/qBraid/pull/748))
- Update pennylane requirement from <0.38 to <0.39 ([#749](https://github.com/qBraid/qBraid/pull/749))
- Added `flair-visual` to `qbraid[visulization]` extra to allow viewing animations of QuEra Simulator jobs run through qBraid. ([#756](https://github.com/qBraid/qBraid/pull/756))

## [0.7.3] - 2024-08-26

### Dependencies
- Update amazon-braket-sdk requirement from <1.85.0,>=1.83.0 to >=1.83.0,<1.87.0 (to support new Rigetti Ankaa-2 device) ([#741](https://github.com/qBraid/qBraid/pull/741))

## [0.7.2] - 2024-08-21

### Added
- Custom pytest decorator to mark remote tests ([#735](https://github.com/qBraid/qBraid/pull/735))
- Attribute `simulator` of type `bool` to `qbraid.runtime.TargetProfile` to replace `qbraid.runtime.DeviceType` ([#735](https://github.com/qBraid/qBraid/pull/735))
- Attribute `local` of type `bool` to `qbraid.runtime.ibm.QiskitBackend.profile` to replace `qbraid.runtime.DeviceType` ([#735](https://github.com/qBraid/qBraid/pull/735))
- Method `qbraid.runtime.GateModelResultBuilder.counts_to_measurements` to abstract redundant code from subclasses ([#735](https://github.com/qBraid/qBraid/pull/735))

### Improved / Modified
- Values of `qbraid.runtime.DeviceActionType` Enum to correspond to programs modules ([#735](https://github.com/qBraid/qBraid/pull/735))
- Static type checking in compliance with `mypy` ([#735](https://github.com/qBraid/qBraid/pull/735))
- Renamed `qbraid.runtime.GateModelResultBuilder.raw_counts` $\rightarrow$ `get_counts` ([#735](https://github.com/qBraid/qBraid/pull/735))
- Updated `qbraid.runtime.TargetProfile` for more idiomatic usage of `pydantic.BaseModel` for field validation and property access ([#735](https://github.com/qBraid/qBraid/pull/735))
- `qbraid.runtime.GateModelResultBuilder.measurements` now returns `None` by default instead of being abstract method. ([#735](https://github.com/qBraid/qBraid/pull/735))

### Removed
- `qbraid.runtime.DeviceType` Enum ([#735](https://github.com/qBraid/qBraid/pull/735))
- PR compliance workflow ([#735](https://github.com/qBraid/qBraid/pull/735))

### Fixed
- qiskit runtime job is terminal state check bug ([#735](https://github.com/qBraid/qBraid/pull/735))
- OQC provider get_devices and device status method bugs. Fixed by adding json decoding step ([#738](https://github.com/qBraid/qBraid/pull/738))

### Dependencies
- Bumped qiskit dependency to qiskit>=0.44,<1.3 ([#737](https://github.com/qBraid/qBraid/pull/737))<|MERGE_RESOLUTION|>--- conflicted
+++ resolved
@@ -17,11 +17,8 @@
 ### Fixed
 
 ### Added
-<<<<<<< HEAD
 - Added support for OpenQASM 3.0 to CUDA-Q kernel transpilation ([#857](https://github.com/qBraid/qBraid/pull/857))
-=======
 - Added testing code coverage for custom `rzz`, `u3`, and `u2` for Cirq $\rightarrow$ PyQuil ([#862](https://github.com/qBraid/qBraid/pull/862))
->>>>>>> 59524227
 
 ### Improved / Modified
 - Vastly reduced size of `qbraid.passes.qasm`, `qbraid.programs.gate_model.qasm2` and `qbraid.programs.gate_model.qasm3` modules as a result of `pyqasm` integration. ([#808](https://github.com/qBraid/qBraid/pull/808))
