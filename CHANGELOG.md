--- conflicted
+++ resolved
@@ -15,26 +15,18 @@
 ## [Unreleased]
 
 ### Added
-<<<<<<< HEAD
-
-### Improved / Modified
-- combined `qasm2` and `qasm3` modules in `qbraid.passes` to allow splitting `qbraid.programs.gate_model.qasm` into `qasm2` and `qasm3` sub-modules to maintain program type alias consistency ([#805](https://github.com/qBraid/qBraid/pull/805))
-=======
+
+### Improved / Modified
 - Added pydantic schema to define the possible Qubo solve params available for submissions to the NEC vector annealer device ([#788](https://github.com/qBraid/qBraid/pull/788))
-
-### Improved / Modified
 - Improved clarity of GitHub issue template bug report prompts ([#791](https://github.com/qBraid/qBraid/pull/791))
->>>>>>> 50ae23aa
+- Combined `qasm2` and `qasm3` modules in `qbraid.passes` to allow splitting `qbraid.programs.gate_model.qasm` into `qasm2` and `qasm3` sub-modules to maintain program type alias consistency ([#805](https://github.com/qBraid/qBraid/pull/805))
 
 ### Deprecated
 
 ### Removed
 
 ### Fixed
-<<<<<<< HEAD
-=======
 - Fixed native runtime bug: failure to raise exception if `qbraid-qir` not installed for "qbraid_qir_simulator" device. Now warns at provider level and raises in run method if transform fails ([#801](https://github.com/qBraid/qBraid/pull/801))
->>>>>>> 50ae23aa
 
 ### Dependencies
 
@@ -84,11 +76,6 @@
 
 ### Fixed
 - Fixed spelling error of `test_quera_simulator_workflow` in `test.test_device` module. ([#768](https://github.com/qBraid/qBraid/pull/768))
-<<<<<<< HEAD
-
-### Dependencies
-=======
->>>>>>> 50ae23aa
 
 ## [0.8.2] - 2024-09-30
 
